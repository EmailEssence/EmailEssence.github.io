--- conflicted
+++ resolved
@@ -9,37 +9,11 @@
 @router.get("/", response_model=List[Email])
 async def retrieve_emails():
     try:
-<<<<<<< HEAD
-        emails = await email_service.fetch_emails() 
-        # Pydantic handling the from_ field
-        # for email in emails:
-        #     email['from_'] = email.pop('from')
-=======
         emails = await email_service.fetch_emails()
         for email in emails:
             email["from_"] = email.pop("from", None)  # Rename for response
->>>>>>> a4d1cf01
         return emails
     except Exception as e:
-<<<<<<< HEAD
-        import traceback
-        print(f"Debug - Exception: {str(e)}")
-        print(f"Debug - Exception type: {type(e)}")
-        print(f"Debug - Traceback: {traceback.format_exc()}")
-        raise HTTPException(
-            status_code=500,
-            detail=f"Failed to retrieve emails: {str(e)}"
-        )
-
-# Retrieve a specific email
-# @router.get("/{email_id}", response_model=Email)
-# async def retrieve_email(email_id: int):
-
-
-
-# Send a new email
-# @router.post("/", response_model=Email)
-=======
         raise HTTPException(status_code=500, detail=f"Failed to retrieve emails: {str(e)}")
 
 # Get a single email by ID
@@ -60,7 +34,6 @@
         return inserted_email
     except Exception as e:
         raise HTTPException(status_code=500, detail=f"Failed to insert email: {str(e)}")
->>>>>>> a4d1cf01
 
 # Mark an email as read
 @router.put("/{email_id}/read", response_model=Email)
