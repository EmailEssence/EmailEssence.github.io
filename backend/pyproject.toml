[project]
name = "email-essence"
version = "0.1.0"
description = "Email client with summarization via AI"
requires-python = ">=3.12"
readme = {text = "EE Backend", content-type = "text/plain"}
license = { text = "MIT" }

# Core dependencies with minimal version constraints
dependencies = [
    # API Framework - Core Service Layer
    "fastapi>=0.115.6",
    "uvicorn>=0.34.0",
    # Authentication & External Services
    "google-api-python-client>=2.157.0",
    "google-auth-oauthlib>=1.2.1",
    "imapclient>=3.0.1",
    "pydantic[email]>=2.6.1", # redundant
    # AI/ML Integration
    "openai>=1.59.4",
    "google-generativeai>=0.8.4",
    # Configuration Management
    "python-dotenv>=1.0.1",
    "motor>=3.7.0",
    "tenacity>=9.0.0",
    "typing>=3.10.0.0",
    "datetime>=5.5",
    "pydantic-settings>=2.7.1",
<<<<<<< HEAD
    "python-multipart>=0.0.20",
=======
    "google[genai]>=3.0.0",
    "google-generativeai>=0.8.4",
>>>>>>> 433ce586
]

[project.optional-dependencies]
# Development Environment
dev = [
    # Testing Framework
    "pytest>=8.3.4",
    "pytest-asyncio>=0.25.1",
    "pytest-cov>=6.0.0",
    "asgi-lifespan>=2.1.0",
    "httpx>=0.28.1",  # For async HTTP testing
    
    # Code Quality
    "ruff>=0.3.0",    # Modern Python linter
    "mypy>=1.9.0",    # Static type checking
    "black>=24.2.0",  # Code formatting
]

# Documentation tooling
docs = [
    "sphinx>=7.2.6",
    "sphinx-rtd-theme>=2.0.0",
]

# Production monitoring and profiling
monitoring = [
    "prometheus-client>=0.20.0",
    "opentelemetry-api>=1.23.0",
    "opentelemetry-sdk>=1.23.0",
]

[build-system]
requires = ["hatchling>=1.21.1"]
build-backend = "hatchling.build"

[tool.hatch.build.targets.wheel]
packages = ["backend/app"]

[tool.pytest.ini_options]
minversion = "8.0"
addopts = [
    "--cov=app",
    "--cov-report=term-missing",
    "--import-mode=importlib",
]
testpaths = ["app/tests"]
asyncio_mode = "auto"
python_files = "test_*.py"
python_functions = "test_*"
markers = [
    "db: Tests that interact with the database",
    "asyncio: Tests that use asyncio"
]
pythonpath = ["."] # imports

[tool.mypy]
python_version = "3.12"
strict = true
warn_return_any = true
warn_unused_configs = true
disallow_untyped_defs = true
plugins = ["pydantic.mypy"]

[tool.ruff]
line-length = 88
target-version = "py312"
select = [
    "E",  # pycodestyle errors
    "F",  # pyflakes
    "I",  # isort
    "B",  # flake8-bugbear
    "C4", # flake8-comprehensions
    "UP", # pyupgrade
]
src = ["app"]<|MERGE_RESOLUTION|>--- conflicted
+++ resolved
@@ -26,12 +26,9 @@
     "typing>=3.10.0.0",
     "datetime>=5.5",
     "pydantic-settings>=2.7.1",
-<<<<<<< HEAD
     "python-multipart>=0.0.20",
-=======
     "google[genai]>=3.0.0",
     "google-generativeai>=0.8.4",
->>>>>>> 433ce586
 ]
 
 [project.optional-dependencies]
