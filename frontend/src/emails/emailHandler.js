import DOMPurify from "dompurify";
import { fetchUserPreferences } from "../components/client/settings/settings";
// TODO : env variable for baseUrl
// export const baseUrl = "http://127.0.0.1:8000";
export const baseUrl = "https://ee-backend-w86t.onrender.com";

<<<<<<< HEAD
function getNewEmails(allEmails, requestedEmails) {
=======
/**
 * @typedef {Object} Email
 * @property {string} email_id
 * @property {string} sender
 * @property {string[]} recipients
 * @property {string} subject
 * @property {string} body
 * @property {[string, string, string, string]} received_at - [year, month, day, time]
 * @property {string} category
 * @property {boolean} is_read
 * @property {string} summary_text
 * @property {string[]} keywords
 * @property {boolean} hasInnerHTML
 */


/**
 * Fetches new emails and updates the global emails array.
 * If found, it appends new emails to the existing list and updates the URL hash.
 * @async
 * @returns {Promise<void>}
 * @throws {Error} If there is an error during the fetch operation.
 */
export const fetchNewEmails = async () => {
  try {
    const requestedEmails = await fetchEmails(100);
    if (requestedEmails.length > 0) {
      const newEmails = getNewEmails(requestedEmails, emails); // O(n^2) operation
      if (newEmails.length > 0) {
        emails = [...emails, ...newEmails];
        window.location.hash = "#newEmails";
      }
    }
  } catch (error) {
    console.error(`Error fetching new emails: ${error}`);
  }
};


/**
 * Filters out emails that already exist in the allEmails array.
 * @param {Array} requestedEmails the list of emails requested by the user
 * @param {Array} allEmails the list of all existing emails
 * @returns {Array} the list of new emails
 */
function getNewEmails(requestedEmails, allEmails) {
>>>>>>> a506d932
  return requestedEmails.filter((reqEmail) => {
    let exists = false;
    for (const email of allEmails) {
      if (email.email_id === reqEmail.email_id) exists = true;
    }
    return !exists;
  });
}

<<<<<<< HEAD
export const handleNewEmails = (allEmails, requestedEmails) => {
  if (requestedEmails.length > 0) {
    const newEmails = getNewEmails(allEmails, requestedEmails);
    if (newEmails.length > 0) {
      return newEmails;
    }
=======
/**
 * Retrieves user data: emails and preferences.
 * @async
 * @returns {Promise<void>}
 * @throws {Error} If there is an error during the fetch operations.
 */
export const retrieveUserData = async () => {
  try {
    emails = await fetchEmails(100);
    const user_id = null; // Get user ID
    if (user_id) getUserPreferences(user_id);
  } catch (error) {
    console.error(error);
>>>>>>> a506d932
  }
  return [];
};

<<<<<<< HEAD
export const getUserPreferences = async (user_id) => {
=======
/**
 * Fetches user preferences based on the user ID.
 * @async
 * @param {string} user_id - The ID of the user whose preferences are to be fetched.
 * @returns {Promise<void>}
 * @throws {Error} If there is an error during the fetch operation.
 */
const getUserPreferences = async (user_id) => {
>>>>>>> a506d932
  try {
    const preferences = await fetchUserPreferences(user_id);
    return preferences;
  } catch (error) {
    console.error(error);
  }
};

<<<<<<< HEAD
async function getEmails(number, ...args) {
  let refresh = "false";
  let curEmail = "0";
  if (args.length > 0) {
    if (typeof args[0] === "number") {
      curEmail = parseInt(args[0], 10);
    } else if (args[0]) {
      refresh = "true";
    }
  }
=======
/**
 * Fetches raw emails from the backend.
 * @param {number} extension - The number of emails to fetch.
 * @returns {Promise<array>} - A promise that resolves to an array of emails.
 * @throws {Error} If it fails to retrieve emails or response is not ok.
 */
async function getEmails(extension) {
>>>>>>> a506d932
  const option = {
    method: "GET",
    headers: {
      Authorization: `Bearer ${localStorage.getItem("auth_token")}`,
      "Content-Type": "application/json",
    },
  };
  try {
    const req = new Request(
      `${baseUrl}/emails/?skip=${curEmail}&limit=${number}&unread_only=false&sort_by=received_at&sort_order=desc&refresh=${refresh}`,
      option
    );
    const response = await fetch(req);
    if (!response.ok) {
      throw new Error(`Failed to retrieve emails: ${response.statusText}`);
    }
    return await response.json();
  } catch (error) {
    console.error("Email fetch error:", error);
    return []; // Return empty array on error for graceful degradation
  }
}

/**
 * Fetches the reader view content for a specific email.
 * @async
 * @param {string} emailId - The ID of the email to fetch the reader view for.
 * @returns {Promise<string>} - A promise that resolves to the reader view content of the email.
 * @throws {Error} Will throw if the fetch fails.
 */
export async function getReaderView(emailId) {
  const option = {
    method: "GET",
    headers: {
      Authorization: `Bearer ${localStorage.getItem("auth_token")}`,
      "Content-Type": "application/json",
    },
  };
  const request = new Request(
    `${baseUrl}/emails/${emailId}/reader-view`,
    option
  );
  const response = await fetch(request);
  if (!response.ok) {
    throw new Error(`Failed to retrieve ReaderView: ${response.statusText}`);
  }
  const email = await response.json();
  // console.log(`Returning: \n ${email.reader_content}`);
  return email.reader_content;
}

<<<<<<< HEAD
async function getSummary(emailId) {
=======
/**
 * Fetches summaries for a batch of email IDs.
 * @async
 * @param {Array<string>} emailIds - Array of email IDs.
 * @returns {Promise<Array<Object>>} Array of summary objects.
 * @throws {Error} If the request fails.
 */
async function getSummaries(emailIds) {
>>>>>>> a506d932
  const option = {
    method: "GET",
    headers: {
      Authorization: `Bearer ${localStorage.getItem("auth_token")}`,
      "Content-Type": "application/json",
      Accept: "application/json",
    },
  };
  try {
    const req = new Request(`${baseUrl}/summaries/${emailId}`, option);
    const response = await fetch(req);
    if (!response.ok) {
      throw new Error(`Failed to retrieve summaries: ${response.statusText}`);
    }
    let summary = await response.json();
    summary.valid = true;
    return summary;
  } catch (error) {
    console.error("Summary fetch error:", error);
    return { valid: false };
  }
}

<<<<<<< HEAD
export async function setSummary(email) {
  let curEmail = email;
  const summary = await getSummary(email.email_id);
  console.log(`${email.email_id}`);
  if (!summary.valid) return email;
  curEmail.keywords = summary.keywords;
  curEmail.summary_text = summary.summary_text;
  return curEmail;
}

=======
/**
 * Parses a date string into an array of [year, month, day, time].
 * @param {string} date - The date string to parse.
 * @returns {Array<string>} [year, month, day, time] or ["", "", "", ""] on error.
 * @throws {Error} If the date string is invalid or parsing fails.
 */
>>>>>>> a506d932
function parseDate(date) {
  if (!date) return ["", "", "", ""]; // Handle null/undefined dates
  try {
    return [
      date.slice(0, 4), // year
      date.slice(5, 7), // month
      date.slice(8, 10), // day
      date.slice(11, 16), // time
    ];
  } catch (error) {
    console.error("Date parsing error:", error);
    return ["", "", "", ""]; // Return empty date array on error
  }
}

<<<<<<< HEAD
export default async function fetchEmails(pageSize, ...args) {
=======

/**
 * Fetches emails from the backend.
 * @async
 * @param {number} numRequested - The number of emails to fetch.
 * @returns {Promise<Array>} - Array of processed email objects.
 */
export default async function fetchEmails(numRequested) {
>>>>>>> a506d932
  try {
    // Fetch both emails and summaries concurrently
    const newEmails = await getEmails(pageSize, ...args);
    // Validate array responses
    if (!Array.isArray(newEmails.emails)) {
      console.error("Invalid emails response:", newEmails);
      return [];
    }
    // Handle case where summaries length doesn't match emails
    const processedEmails = newEmails.emails.map((email) => {
      const parser = new DOMParser();
      const doc = parser.parseFromString(email.body, "text/html");
      const hasInnerHTML = doc.body.children.length > 0;

      return {
        ...email,
        body: hasInnerHTML ? DOMPurify.sanitize(email.body) : email.body,
        hasInnerHTML: hasInnerHTML,
        summary_text: "",
        keywords: [],
        received_at: parseDate(email.received_at),
      };
    });
    return processedEmails;
  } catch (error) {
    console.error("Email processing error:", error);
    return []; // Return empty array for graceful degradation
  }
}

export function trimList(emails, keyword) {
  const toReturn = emails.filter((email) => {
    if (email.subject.includes(keyword) || email.sender.includes(keyword))
      return true;
    for (const kWord in email.keywords) {
      if (kWord.includes(keyword)) return true;
    }
    return false;
  });
  return toReturn;
}

<<<<<<< HEAD
export function getTop5(emails) {
  return emails.length > 5 ? emails.slice(0, 5) : emails;
=======
/**
 * Adds summaries and keywords to a list of emails by fetching them from the backend.
 * Updates the corresponding emails in the global emails array.
 * @async
 * @param {Array<Object>} emailList - List of email objects to update with summaries.
 * @returns {Promise<void>}
 * @throws {Error} If fetching or updating summaries fails.
 */
async function addSummaries(emailList) {
  const ids = emailList.map((emailList) => {
    return emailList.email_id;
  });
  try {
    const summaries = await getSummaries(ids);
    summaries.reverse(); // link summaries to respected email
    for (let i = 0; i < emailList.length; i++) {
      const index = emails.indexOf(emailList[i]);
      emails[index] = {
        ...emails[index],
        summary_text: summaries[i].summary_text || "",
        keywords: summaries[i].keywords || [],
      };
    }
    if (emailList.length > 0) window.location.hash = "#newEmails";
  } catch (error) {
    console.error("Summaries adding error:", error);
  }
>>>>>>> a506d932
}

export async function markEmailAsRead(emailId) {
  console.log(emailId);
  return;
  // try {
  //   const response = await fetch(`${baseUrl}/${emailId}/read`, {
  //     method: "PUT",
  //   });
  //   if (!response.ok) {
  //     throw new Error(`Failed to mark email as read: ${response.statusText}`);
  //   }
  //   const updatedEmail = await response.json();
  //   return updatedEmail;
  // } catch (error) {
  //   console.error(error);
  // }
}

// "user_id" ID of the user
// "email_id" ID of the email (unique to each email)
// "sender" email of the sender
// "recipients" emails of the users that have received this email
// "subject" title of the email
// "body" content of the email
// "received_at" [year, month, day, time]
// "category" category of email
// "is_read" has the email been read
// "summary_text" summary of the email
// "keywords": [] keywords used to describe email
// "hasInnerHTML" boolean saying wether to display email as HTML<|MERGE_RESOLUTION|>--- conflicted
+++ resolved
@@ -4,56 +4,7 @@
 // export const baseUrl = "http://127.0.0.1:8000";
 export const baseUrl = "https://ee-backend-w86t.onrender.com";
 
-<<<<<<< HEAD
 function getNewEmails(allEmails, requestedEmails) {
-=======
-/**
- * @typedef {Object} Email
- * @property {string} email_id
- * @property {string} sender
- * @property {string[]} recipients
- * @property {string} subject
- * @property {string} body
- * @property {[string, string, string, string]} received_at - [year, month, day, time]
- * @property {string} category
- * @property {boolean} is_read
- * @property {string} summary_text
- * @property {string[]} keywords
- * @property {boolean} hasInnerHTML
- */
-
-
-/**
- * Fetches new emails and updates the global emails array.
- * If found, it appends new emails to the existing list and updates the URL hash.
- * @async
- * @returns {Promise<void>}
- * @throws {Error} If there is an error during the fetch operation.
- */
-export const fetchNewEmails = async () => {
-  try {
-    const requestedEmails = await fetchEmails(100);
-    if (requestedEmails.length > 0) {
-      const newEmails = getNewEmails(requestedEmails, emails); // O(n^2) operation
-      if (newEmails.length > 0) {
-        emails = [...emails, ...newEmails];
-        window.location.hash = "#newEmails";
-      }
-    }
-  } catch (error) {
-    console.error(`Error fetching new emails: ${error}`);
-  }
-};
-
-
-/**
- * Filters out emails that already exist in the allEmails array.
- * @param {Array} requestedEmails the list of emails requested by the user
- * @param {Array} allEmails the list of all existing emails
- * @returns {Array} the list of new emails
- */
-function getNewEmails(requestedEmails, allEmails) {
->>>>>>> a506d932
   return requestedEmails.filter((reqEmail) => {
     let exists = false;
     for (const email of allEmails) {
@@ -63,44 +14,17 @@
   });
 }
 
-<<<<<<< HEAD
 export const handleNewEmails = (allEmails, requestedEmails) => {
   if (requestedEmails.length > 0) {
     const newEmails = getNewEmails(allEmails, requestedEmails);
     if (newEmails.length > 0) {
       return newEmails;
     }
-=======
-/**
- * Retrieves user data: emails and preferences.
- * @async
- * @returns {Promise<void>}
- * @throws {Error} If there is an error during the fetch operations.
- */
-export const retrieveUserData = async () => {
-  try {
-    emails = await fetchEmails(100);
-    const user_id = null; // Get user ID
-    if (user_id) getUserPreferences(user_id);
-  } catch (error) {
-    console.error(error);
->>>>>>> a506d932
   }
   return [];
 };
 
-<<<<<<< HEAD
 export const getUserPreferences = async (user_id) => {
-=======
-/**
- * Fetches user preferences based on the user ID.
- * @async
- * @param {string} user_id - The ID of the user whose preferences are to be fetched.
- * @returns {Promise<void>}
- * @throws {Error} If there is an error during the fetch operation.
- */
-const getUserPreferences = async (user_id) => {
->>>>>>> a506d932
   try {
     const preferences = await fetchUserPreferences(user_id);
     return preferences;
@@ -109,7 +33,6 @@
   }
 };
 
-<<<<<<< HEAD
 async function getEmails(number, ...args) {
   let refresh = "false";
   let curEmail = "0";
@@ -120,15 +43,6 @@
       refresh = "true";
     }
   }
-=======
-/**
- * Fetches raw emails from the backend.
- * @param {number} extension - The number of emails to fetch.
- * @returns {Promise<array>} - A promise that resolves to an array of emails.
- * @throws {Error} If it fails to retrieve emails or response is not ok.
- */
-async function getEmails(extension) {
->>>>>>> a506d932
   const option = {
     method: "GET",
     headers: {
@@ -180,18 +94,7 @@
   return email.reader_content;
 }
 
-<<<<<<< HEAD
 async function getSummary(emailId) {
-=======
-/**
- * Fetches summaries for a batch of email IDs.
- * @async
- * @param {Array<string>} emailIds - Array of email IDs.
- * @returns {Promise<Array<Object>>} Array of summary objects.
- * @throws {Error} If the request fails.
- */
-async function getSummaries(emailIds) {
->>>>>>> a506d932
   const option = {
     method: "GET",
     headers: {
@@ -215,7 +118,6 @@
   }
 }
 
-<<<<<<< HEAD
 export async function setSummary(email) {
   let curEmail = email;
   const summary = await getSummary(email.email_id);
@@ -226,14 +128,6 @@
   return curEmail;
 }
 
-=======
-/**
- * Parses a date string into an array of [year, month, day, time].
- * @param {string} date - The date string to parse.
- * @returns {Array<string>} [year, month, day, time] or ["", "", "", ""] on error.
- * @throws {Error} If the date string is invalid or parsing fails.
- */
->>>>>>> a506d932
 function parseDate(date) {
   if (!date) return ["", "", "", ""]; // Handle null/undefined dates
   try {
@@ -249,18 +143,7 @@
   }
 }
 
-<<<<<<< HEAD
 export default async function fetchEmails(pageSize, ...args) {
-=======
-
-/**
- * Fetches emails from the backend.
- * @async
- * @param {number} numRequested - The number of emails to fetch.
- * @returns {Promise<Array>} - Array of processed email objects.
- */
-export default async function fetchEmails(numRequested) {
->>>>>>> a506d932
   try {
     // Fetch both emails and summaries concurrently
     const newEmails = await getEmails(pageSize, ...args);
@@ -303,38 +186,8 @@
   return toReturn;
 }
 
-<<<<<<< HEAD
 export function getTop5(emails) {
   return emails.length > 5 ? emails.slice(0, 5) : emails;
-=======
-/**
- * Adds summaries and keywords to a list of emails by fetching them from the backend.
- * Updates the corresponding emails in the global emails array.
- * @async
- * @param {Array<Object>} emailList - List of email objects to update with summaries.
- * @returns {Promise<void>}
- * @throws {Error} If fetching or updating summaries fails.
- */
-async function addSummaries(emailList) {
-  const ids = emailList.map((emailList) => {
-    return emailList.email_id;
-  });
-  try {
-    const summaries = await getSummaries(ids);
-    summaries.reverse(); // link summaries to respected email
-    for (let i = 0; i < emailList.length; i++) {
-      const index = emails.indexOf(emailList[i]);
-      emails[index] = {
-        ...emails[index],
-        summary_text: summaries[i].summary_text || "",
-        keywords: summaries[i].keywords || [],
-      };
-    }
-    if (emailList.length > 0) window.location.hash = "#newEmails";
-  } catch (error) {
-    console.error("Summaries adding error:", error);
-  }
->>>>>>> a506d932
 }
 
 export async function markEmailAsRead(emailId) {
