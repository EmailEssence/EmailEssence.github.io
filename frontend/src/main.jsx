import {StrictMode} from "react";
import {createRoot} from "react-dom/client";
import Display from "./app";
import "./preflight.css";

<<<<<<< HEAD

const Main = () => {
  const [showPage, setShowPage] = useState(false); 
  // Theme toggle usestate
  // summaries in inbox toggle usestate
  //

  // Function to handle the settings click
  const handleSettingsClick = () => {
    setShowPage(!showPage);
  };
  const divClassName = `settings ${showPage ? 'show' : ''}`
  return (
    <>
      <div className="page">
        <SideBar onSettingsClick={handleSettingsClick} />
        <div className={divClassName}>
          {/* Interchange settings/dashboard/inbox Until we make global variables */}
          <Settings />
        </div>
      </div>
    </>
  );
};

=======
>>>>>>> 2058fa5d
createRoot(document.getElementById("root")).render(
  <StrictMode>
    <Display />
  </StrictMode>
);<|MERGE_RESOLUTION|>--- conflicted
+++ resolved
@@ -1,9 +1,10 @@
-import {StrictMode} from "react";
-import {createRoot} from "react-dom/client";
-import Display from "./app";
+import { StrictMode, useState } from "react";
+import { createRoot } from "react-dom/client";
+import Settings from "./components/settings/settings";
+import SideBar from "./components/sidebar/sidebar";
+import "./index.css";
 import "./preflight.css";
 
-<<<<<<< HEAD
 
 const Main = () => {
   const [showPage, setShowPage] = useState(false); 
@@ -29,8 +30,6 @@
   );
 };
 
-=======
->>>>>>> 2058fa5d
 createRoot(document.getElementById("root")).render(
   <StrictMode>
     <Display />
