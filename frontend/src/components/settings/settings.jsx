--- conflicted
+++ resolved
@@ -29,45 +29,22 @@
 }
 
 function EmailFetchInterval() {
-<<<<<<< HEAD
   return (
     <div className="settings-block email-fetch-interval">
-      <div className="header-container">
-        <h2 className="header">Email Fetch Interval</h2>
-        <p className="metric">(seconds)</p>
-      </div>
+      <h2>Email Fetch Interval</h2>
       <input
         className="slider"
         type="range"
-        min="0"
+        min="5"
         max="600"
-        step="5"
+        step="1"
         onInput={inputEvent =>
-          (inputEvent.target.nextSibling.textContent = `${inputEvent.target.value}`)
+          (inputEvent.target.nextSibling.textContent = `${inputEvent.target.value} seconds`)
         }
       />
-      <p className="count-display"> </p>
+      <p>5 seconds</p>
     </div>
   );
-=======
-    return (
-        <div className="settings-block email-fetch-interval">
-            <div className="header-container">
-                <h2 className="header">Email Fetch Interval</h2>
-                <p className="metric">(seconds)</p>
-            </div>
-            <input
-                className="slider"
-                type="range"
-                min="0"
-                max="600"
-                step="5"
-                onInput={(inputEvent) => inputEvent.target.nextSibling.textContent = `${inputEvent.target.value}`}
-            />
-            <p className="count-display"> </p>
-        </div>
-    );
->>>>>>> 7463b9fe
 }
 
 function Theme() {
