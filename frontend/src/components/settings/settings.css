:root {
  --font-family: sans-serif;
  --font-size: 15px;
  --font-weight-normal: 300;
  --font-weight-bold: 600;
  --color-text: #000;
  --color-background: #fff;
  --color-border: #cfd0d0;
  --color-selected-background: #d9d9d9;
  --color-selected-text: #000;
  --color-hover-background: #e0e0e0;
  --color-toggle-border: #a3a3a3;
  --color-toggle-background: white;
}

body {
  font-family: var(--font-family);
  font-size: var(--font-size);
  color: var(--color-text);
  background-color: var(--color-background);
}

.settings {
  width: 100%;
  height: 100%;
  flex-shrink: 0;
  border: 1px solid var(--color-border);
  background: var(--color-background);
  box-shadow: 0px 4px 4px 0px rgba(0, 0, 0, 0.25);
}

.settings-block {
<<<<<<< HEAD
  width: 40%;
  height: auto;
  flex-shrink: 0;
  padding: 0 20px;
  border: 1px solid var(--color-border);
  background: var(--color-background);
  box-shadow: 0px 4px 4px 0px rgba(0, 0, 0, 0.25);
  padding: 1rem;
  margin: 1rem;
  display: flex;
  align-items: center;
  position: relative;
=======
    width: 650px;
    height: auto;
    flex-shrink: 0;
    padding: 0 20px;
    border: 1px solid var(--color-border);
    background: var(--color-background);
    box-shadow: 0px 4px 4px 0px rgba(0, 0, 0, 0.25);
    padding: 1rem;
    margin: 1rem;
    display: flex;
    align-items: center;
    position: relative;
>>>>>>> 7463b9fe
}

h2 {
  margin-right: 20px;
  color: var(--color-text);
  font-family: var(--font-family);
  font-size: var(--font-size);
  font-weight: var(--font-weight-bold);
  line-height: normal;
}

/* The switch - the box around the slider */
.switch {
<<<<<<< HEAD
  margin-left: auto;
  position: relative;
  display: inline-block;
  width: 40px;
  /* Adjusted width */
  height: 20px;
  /* Adjusted height */
=======
    margin-left: auto;
    position: relative;
    display: inline-block;
    width: 40px;
    /* Adjusted width */
    height: 20px;
    /* Adjusted height */
>>>>>>> 7463b9fe
}

/* Hide default HTML checkbox */
.switch input {
  opacity: 0;
  width: 0;
  height: 0;
}

/* The slider */
.toggle {
<<<<<<< HEAD
  position: absolute;
  cursor: pointer;
  top: 0;
  left: 0;
  right: 0;
  bottom: 0;
  background-color: var(--color-border);
  /* Default color */
  -webkit-transition: 0.4s;
  transition: 0.4s;
  border-radius: 20px;
  /* Adjusted border-radius */
}

.toggle:before {
  position: absolute;
  content: "";
  height: 15px;
  /* Adjusted height */
  width: 15px;
  /* Adjusted width */
  left: 3px;
  /* Adjusted left position */
  bottom: 3px;
  /* Adjusted bottom position */
  background-color: white;
  transition: 0.4s;
  border-radius: 50%;
}

/* When the checkbox is checked, add a background color */
.switch input:checked + .toggle {
  background-color: var(--color-toggle-border);
  /* Color after toggle */
}

/* Move the slider when the checkbox is checked */
.switch input:checked + .toggle:before {
  transform: translateX(19px);
=======
    position: absolute;
    cursor: pointer;
    top: 0;
    left: 0;
    right: 0;
    bottom: 0;
    background-color: var(--color-border);
    /* Default color */
    -webkit-transition: .4s;
    transition: .4s;
    border-radius: 20px;
    /* Adjusted border-radius */

}

.toggle:before {
    position: absolute;
    content: "";
    height: 15px;
    /* Adjusted height */
    width: 15px;
    /* Adjusted width */
    left: 3px;
    /* Adjusted left position */
    bottom: 3px;
    /* Adjusted bottom position */
    background-color: white;
    transition: .4s;
    border-radius: 50%;
}

/* When the checkbox is checked, add a background color */
.switch input:checked+.toggle {
    background-color: var(--color-toggle-border);
    /* Color after toggle */
}

/* Move the slider when the checkbox is checked */
.switch input:checked+.toggle:before {
    transform: translateX(19px);
>>>>>>> 7463b9fe
}

/* Rounded sliders */
.toggle.round {
  border-radius: 34px;
}

.toggle.round:before {
  border-radius: 50%;
}

.email-fetch-interval {
  display: flex;
  flex-direction: column;
  align-items: flex-start;
}

.header-container {
  display: flex;
  align-items: center;
}

.header {
  display: flex;
  align-items: center;
}

.metric {
  margin-left: -15px;

  color: #5e5e5e;
  font-family: sans-serif;
  font-size: 10px;
  font-style: normal;
  font-weight: 200;
  line-height: normal;
}

.count-display {
  position: absolute;
  top: 0;
  right: 0;
  margin-top: 5px;
  margin-right: 16px;

  border: 2px solid var(--color-border);
  border-radius: 4px;
  padding: 5px 10px;
  color: #000;

  font-family: var(--Label-Large-Font, sans-serif);
  font-size: var(--Label-Large-Size, 14px);

  display: flex;
  width: 60px;
  height: 30px;
  flex-direction: column;
  justify-content: center;
}

.header-container {
    display: flex;
    align-items: center;
}

.header {
    display: flex;
    align-items: center;
}

.metric {
    margin-left: -15px;

    color: #5E5E5E;
    font-family: sans-serif;
    font-size: 10px;
    font-style: normal;
    font-weight: 200;
    line-height: normal;
}

.count-display {
    position: absolute;
    top: 0;
    right: 0;
    margin-top: 5px;
    margin-right: 16px;

    border: 2px solid var(--color-border);
    border-radius: 4px;
    padding: 5px 10px;
    color: #000;

    font-family: var(--Label-Large-Font, sans-serif);
    font-size: var(--Label-Large-Size, 14px);

    display: flex;
    width: 60px;
    height: 30px;
    flex-direction: column;
    justify-content: center;

}

.slider {
  appearance: none;
  width: 100%;
  height: 10px;
  background: var(--color-border);
  border-radius: 2px;
  outline: none;
  opacity: 0.7;
  transition: opacity 0.2s;
  color: #a3a3a3;
  margin-top: 1rem;
}

.slider:hover {
  opacity: 1;
}

.slider::-webkit-slider-thumb {
  appearance: none;
  width: 30px;
  height: 10px;
  border-radius: 2px;
  background: #5e5e5e;
}

.slider::-moz-range-thumb {
  width: 20px;
  height: 20px;
  background: var(--color-toggle-border);
  border-radius: 2px;
  color: #a3a3a3;
}

.theme-toggle-group {
  margin-left: auto;
  display: flex;
  border: 2px solid var(--color-toggle-border);
  border-radius: 5px;
  overflow: hidden;
}

.theme-toggle-item:not(:last-child) {
  border-right: 2px solid var(--color-toggle-border);
}

.theme-toggle-item {
  flex: 1;
  padding: 5px 20px;
  border: none;
  background-color: var(--color-toggle-background);
  color: var(--color-text);
  text-align: center;
  font-family: var(--font-family);
  font-size: var(--font-size);
  font-weight: var(--font-weight-normal);
  line-height: normal;
  transition: background-color 0.2s, color 0.2s;
}

.theme-toggle-item.selected {
  background-color: var(--color-selected-background);
  color: var(--color-selected-text);
}

.theme-toggle-item:hover {
  background-color: var(--color-hover-background);
}

.theme-toggle-item:focus {
  outline: 2px solid var(--color-focus-outline);
  outline-offset: 2px;
}<|MERGE_RESOLUTION|>--- conflicted
+++ resolved
@@ -30,8 +30,7 @@
 }
 
 .settings-block {
-<<<<<<< HEAD
-  width: 40%;
+  width: 650px;
   height: auto;
   flex-shrink: 0;
   padding: 0 20px;
@@ -42,21 +41,6 @@
   margin: 1rem;
   display: flex;
   align-items: center;
-  position: relative;
-=======
-    width: 650px;
-    height: auto;
-    flex-shrink: 0;
-    padding: 0 20px;
-    border: 1px solid var(--color-border);
-    background: var(--color-background);
-    box-shadow: 0px 4px 4px 0px rgba(0, 0, 0, 0.25);
-    padding: 1rem;
-    margin: 1rem;
-    display: flex;
-    align-items: center;
-    position: relative;
->>>>>>> 7463b9fe
 }
 
 h2 {
@@ -70,23 +54,11 @@
 
 /* The switch - the box around the slider */
 .switch {
-<<<<<<< HEAD
   margin-left: auto;
   position: relative;
   display: inline-block;
-  width: 40px;
-  /* Adjusted width */
-  height: 20px;
-  /* Adjusted height */
-=======
-    margin-left: auto;
-    position: relative;
-    display: inline-block;
-    width: 40px;
-    /* Adjusted width */
-    height: 20px;
-    /* Adjusted height */
->>>>>>> 7463b9fe
+  width: 40px; /* Adjusted width */
+  height: 20px; /* Adjusted height */
 }
 
 /* Hide default HTML checkbox */
@@ -98,32 +70,25 @@
 
 /* The slider */
 .toggle {
-<<<<<<< HEAD
   position: absolute;
   cursor: pointer;
   top: 0;
   left: 0;
   right: 0;
   bottom: 0;
-  background-color: var(--color-border);
-  /* Default color */
+  background-color: var(--color-border); /* Default color */
   -webkit-transition: 0.4s;
   transition: 0.4s;
-  border-radius: 20px;
-  /* Adjusted border-radius */
+  border-radius: 20px; /* Adjusted border-radius */
 }
 
 .toggle:before {
   position: absolute;
   content: "";
-  height: 15px;
-  /* Adjusted height */
-  width: 15px;
-  /* Adjusted width */
-  left: 3px;
-  /* Adjusted left position */
-  bottom: 3px;
-  /* Adjusted bottom position */
+  height: 15px; /* Adjusted height */
+  width: 15px; /* Adjusted width */
+  left: 3px; /* Adjusted left position */
+  bottom: 3px; /* Adjusted bottom position */
   background-color: white;
   transition: 0.4s;
   border-radius: 50%;
@@ -131,55 +96,12 @@
 
 /* When the checkbox is checked, add a background color */
 .switch input:checked + .toggle {
-  background-color: var(--color-toggle-border);
-  /* Color after toggle */
+  background-color: var(--color-toggle-border); /* Color after toggle */
 }
 
 /* Move the slider when the checkbox is checked */
 .switch input:checked + .toggle:before {
   transform: translateX(19px);
-=======
-    position: absolute;
-    cursor: pointer;
-    top: 0;
-    left: 0;
-    right: 0;
-    bottom: 0;
-    background-color: var(--color-border);
-    /* Default color */
-    -webkit-transition: .4s;
-    transition: .4s;
-    border-radius: 20px;
-    /* Adjusted border-radius */
-
-}
-
-.toggle:before {
-    position: absolute;
-    content: "";
-    height: 15px;
-    /* Adjusted height */
-    width: 15px;
-    /* Adjusted width */
-    left: 3px;
-    /* Adjusted left position */
-    bottom: 3px;
-    /* Adjusted bottom position */
-    background-color: white;
-    transition: .4s;
-    border-radius: 50%;
-}
-
-/* When the checkbox is checked, add a background color */
-.switch input:checked+.toggle {
-    background-color: var(--color-toggle-border);
-    /* Color after toggle */
-}
-
-/* Move the slider when the checkbox is checked */
-.switch input:checked+.toggle:before {
-    transform: translateX(19px);
->>>>>>> 7463b9fe
 }
 
 /* Rounded sliders */
@@ -195,93 +117,6 @@
   display: flex;
   flex-direction: column;
   align-items: flex-start;
-}
-
-.header-container {
-  display: flex;
-  align-items: center;
-}
-
-.header {
-  display: flex;
-  align-items: center;
-}
-
-.metric {
-  margin-left: -15px;
-
-  color: #5e5e5e;
-  font-family: sans-serif;
-  font-size: 10px;
-  font-style: normal;
-  font-weight: 200;
-  line-height: normal;
-}
-
-.count-display {
-  position: absolute;
-  top: 0;
-  right: 0;
-  margin-top: 5px;
-  margin-right: 16px;
-
-  border: 2px solid var(--color-border);
-  border-radius: 4px;
-  padding: 5px 10px;
-  color: #000;
-
-  font-family: var(--Label-Large-Font, sans-serif);
-  font-size: var(--Label-Large-Size, 14px);
-
-  display: flex;
-  width: 60px;
-  height: 30px;
-  flex-direction: column;
-  justify-content: center;
-}
-
-.header-container {
-    display: flex;
-    align-items: center;
-}
-
-.header {
-    display: flex;
-    align-items: center;
-}
-
-.metric {
-    margin-left: -15px;
-
-    color: #5E5E5E;
-    font-family: sans-serif;
-    font-size: 10px;
-    font-style: normal;
-    font-weight: 200;
-    line-height: normal;
-}
-
-.count-display {
-    position: absolute;
-    top: 0;
-    right: 0;
-    margin-top: 5px;
-    margin-right: 16px;
-
-    border: 2px solid var(--color-border);
-    border-radius: 4px;
-    padding: 5px 10px;
-    color: #000;
-
-    font-family: var(--Label-Large-Font, sans-serif);
-    font-size: var(--Label-Large-Size, 14px);
-
-    display: flex;
-    width: 60px;
-    height: 30px;
-    flex-direction: column;
-    justify-content: center;
-
 }
 
 .slider {
