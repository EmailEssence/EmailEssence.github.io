import PropTypes from "prop-types";
import { useEffect, useRef, useState } from "react";
import ArrowIcon from "../../../assets/InboxArrow";
<<<<<<< HEAD
import EmailDisplay from "./emailDisplay";
import "./emailEntry.css";
import "./emailList.css";
import { trimList } from "../../../emails/emailHandler"; // shared API URL base

function Inbox({
  displaySummaries,
  emailList,
  setCurEmail,
  curEmail,
  requestMoreEmails,
  requestSummaries,
  hasUnloadedEmails,
  emailsPerPage,
}) {
  const [filteredEmails, setFilteredEmails] = useState(emailList);

  useEffect(() => {
    setFilteredEmails(emailList);
  }, [emailList]);

  const handleEmailSearch = (e) => {
    e === "" ? setFilteredEmails(emailList) : setFilteredEmails(trimList(e));
  };

=======
import { emailsPerPage } from "../../../assets/constants";
import { getPageSummaries } from "../../../emails/emailHandler";
import EmailDisplay from "./emailDisplay";
import "./emailEntry.css";
import "./emailList.css";

/**
 * Inbox component displays the email list and the selected email.
 * @param {Object} props
 * @param {boolean} props.displaySummaries - Whether to show summaries.
 * @param {Array<Email>} props.emailList - List of emails.
 * @param {Function} props.setCurEmail - Function to set the current email.
 * @param {Email} props.curEmail - The currently selected email.
 * @returns {JSX.Element}
 */
function Inbox({ displaySummaries, emailList, setCurEmail, curEmail }) {
>>>>>>> a506d932
  return (
    <div className="inbox-display">
      <InboxEmailList
        displaySummaries={displaySummaries}
        emailList={emailList}
        curEmail={curEmail}
        onClick={setCurEmail}
<<<<<<< HEAD
        handleEmailSearch={handleEmailSearch}
        requestMoreEmails={requestMoreEmails}
        requestSummaries={requestSummaries}
        hasUnloadedEmails={hasUnloadedEmails}
        emailsPerPage={emailsPerPage}
=======
>>>>>>> a506d932
      />
      <EmailDisplay key={curEmail} curEmail={curEmail} />
    </div>
  );
}

/**
 * Renders a single email entry in the inbox list.
 * @param {Object} props
 * @param {boolean} props.displaySummary - Whether to show the summary.
 * @param {Email} props.email - The email object.
 * @param {Function} props.onClick - Function to select this email.
 * @param {boolean} props.selected - Whether this email is currently selected.
 * @returns {JSX.Element}
 */
function EmailEntry({ displaySummary, email, onClick, selected }) {
  /**
   * Renders the summary for the email, or a loading placeholder if not available.
   * @returns {JSX.Element}
   */
  const summary = () => {
    let returnBlock;
    if (email.summary_text.length > 0) {
      returnBlock = <div className="summary">{email.summary_text}</div>;
    } else {
      returnBlock = <div className="summary loading"></div>;
    }
    return returnBlock;
  };
  const date = getDate(email.received_at);
  return (
    <div
<<<<<<< HEAD
      className={`entry${displaySummary ? "" : " no-summary"}${
        selected ? " selected" : ""
      }`}
=======
      className={`entry${displaySummary ? "" : " no-summary"}${selected ? " selected" : ""
        }`}
>>>>>>> a506d932
      onClick={onClick}
    >
      <div className="indicator-container">
        <div className={email.is_read ? "" : "indicator"}></div>
      </div>
      <div className="head">
        <div className="from">{getSenderName(email.sender)}</div>
        <div className="date">{date}</div>
      </div>
      <div className="title">{email.subject}</div>
      <div className="median-container">
        <div className="median"></div>
      </div>
      {displaySummary && summary()}
      <div className="email-median-container">
        <div className="median"></div>
      </div>
    </div>
  );
}

<<<<<<< HEAD
function InboxEmailList({
  displaySummaries,
  emailList,
  curEmail,
  onClick,
  handleEmailSearch,
  requestMoreEmails,
  requestSummaries,
  hasUnloadedEmails,
  emailsPerPage,
}) {
  // const [allEmailsLoaded, setAllEmailsLoaded] = useState(false);
  // const [loadingEmails, setLoadingEmails] = useState(false);
  const [pages, setPages] = useState(1);
  const ref = useRef(null);
  const maxEmails = Math.min(pages * emailsPerPage, emailList.length);
  const hasLocallyUnloadedEmails = maxEmails < emailList.length;

  const handleScroll = async () => {
    const fullyScrolled =
      Math.abs(
        ref.current.scrollHeight -
          ref.current.clientHeight -
          ref.current.scrollTop
      ) <= 1;
    if (fullyScrolled && (hasLocallyUnloadedEmails || hasUnloadedEmails)) {
      if (hasUnloadedEmails) {
        await requestMoreEmails();
      }
=======
/**
 * Renders the list of emails in the inbox, with infinite scroll and summary fetching.
 * @param {Object} props
 * @param {boolean} props.displaySummaries - Whether to show summaries.
 * @param {Array<Email>} props.emailList - List of emails.
 * @param {Email} props.curEmail - The currently selected email.
 * @param {Function} props.onClick - Function to select an email.
 * @returns {JSX.Element}
 */
function InboxEmailList({ displaySummaries, emailList, curEmail, onClick }) {
  const [pages, setPages] = useState(1);
  const ref = useRef(null);
  const maxEmails =
    pages * emailsPerPage < emailList.length
      ? pages * emailsPerPage
      : emailList.length;
  const hasUnloadedEmails = maxEmails < emailList.length;

  /**
   * Handles scroll event to load more emails when scrolled to the bottom.
   */
  const handleScroll = () => {
    // add external summary call
    const fullyScrolled =
      Math.abs(
        ref.current.scrollHeight -
        ref.current.clientHeight -
        ref.current.scrollTop
      ) <= 1;
    if (fullyScrolled && hasUnloadedEmails) {
>>>>>>> a506d932
      setPages(pages + 1);
    }
  };

  useEffect(() => {
    handleScroll();
    // eslint-disable-next-line react-hooks/exhaustive-deps
  }, [pages]); // Fixes minimum for large screens, but runs effect after every load which is unnecessary

  /**
   * Renders the list of EmailEntry components up to maxEmails.
   * Fetches summaries for emails that need them.
   * @returns {JSX.Element[]}
   */
  const emails = () => {
    const returnBlock = [];
    const needsSummary = [];
    for (let i = 0; i < maxEmails; i++) {
      if (displaySummaries && emailList[i].summary_text === "")
        needsSummary.push(emailList[i]);
      returnBlock.push(
        <EmailEntry
          key={emailList[i].email_id}
          displaySummary={displaySummaries}
          email={emailList[i]}
          onClick={() => onClick(emailList[i])}
          selected={emailList[i] === curEmail}
        />
      );
    }
    if (needsSummary.length > 0) requestSummaries(needsSummary);
    return returnBlock;
  };
  return (
    <div className="list">
      <div className="inbox-title-container">
        <div className="inbox-title">
          <div className="inbox-icon">
            <ArrowIcon />
          </div>
          <div className="inbox-word">Inbox</div>
        </div>
<<<<<<< HEAD

        <input
          type="text"
          placeholder="Search by keyword..."
          onChange={(e) => {
            handleEmailSearch(e.target.value);
            setPages(1);
          }}
          className="inbox-search"
        />
=======
>>>>>>> a506d932
      </div>
      <div className="divider"></div>
      <div className="emails" ref={ref} onScroll={handleScroll}>
        {emails()}
      </div>
    </div>
  );
}

<<<<<<< HEAD
// PropTypes

const sharedPropTypes = {
=======
Inbox.propTypes = {
>>>>>>> a506d932
  displaySummaries: PropTypes.bool,
  emailList: PropTypes.array,
  curEmail: PropTypes.object,
  requestMoreEmails: PropTypes.func,
  requestSummaries: PropTypes.func,
  hasUnloadedEmails: PropTypes.bool,
  emailsPerPage: PropTypes.number,
};
Inbox.propTypes = {
  ...sharedPropTypes,
  setCurEmail: PropTypes.func,
};

EmailEntry.propTypes = {
  displaySummary: PropTypes.bool,
  email: PropTypes.object,
  onClick: PropTypes.func,
  selected: PropTypes.bool,
};

InboxEmailList.propTypes = {
  ...sharedPropTypes,
  onClick: PropTypes.func,
<<<<<<< HEAD
  handleEmailSearch: PropTypes.func,
=======
>>>>>>> a506d932
};

/**
 * Formats a date array as MM/DD/YYYY.
 * @param {Array<string|number>} date - [year, month, day]
 * @returns {string} Formatted date string.
 */
const getDate = (date) => {
  return `${date[1]}/${date[2]}/${date[0]}`;
};

/**
 * Extracts the sender's name from the sender string.
 * @param {string} sender - The sender string, e.g., "John Doe <john@example.com>"
 * @returns {string} The sender's name.
 */
const getSenderName = (sender) => {
  return sender.slice(0, sender.indexOf("<"));
};

export default Inbox;<|MERGE_RESOLUTION|>--- conflicted
+++ resolved
@@ -1,11 +1,22 @@
 import PropTypes from "prop-types";
 import { useEffect, useRef, useState } from "react";
 import ArrowIcon from "../../../assets/InboxArrow";
-<<<<<<< HEAD
+import { emailsPerPage } from "../../../assets/constants";
+import { getPageSummaries } from "../../../emails/emailHandler";
 import EmailDisplay from "./emailDisplay";
+import { trimList } from "../../../emails/emailHandler"; // shared API URL base
 import "./emailEntry.css";
 import "./emailList.css";
-import { trimList } from "../../../emails/emailHandler"; // shared API URL base
+
+/**
+ * Inbox component displays the email list and the selected email.
+ * @param {Object} props
+ * @param {boolean} props.displaySummaries - Whether to show summaries.
+ * @param {Array<Email>} props.emailList - List of emails.
+ * @param {Function} props.setCurEmail - Function to set the current email.
+ * @param {Email} props.curEmail - The currently selected email.
+ * @returns {JSX.Element}
+ */
 
 function Inbox({
   displaySummaries,
@@ -27,24 +38,6 @@
     e === "" ? setFilteredEmails(emailList) : setFilteredEmails(trimList(e));
   };
 
-=======
-import { emailsPerPage } from "../../../assets/constants";
-import { getPageSummaries } from "../../../emails/emailHandler";
-import EmailDisplay from "./emailDisplay";
-import "./emailEntry.css";
-import "./emailList.css";
-
-/**
- * Inbox component displays the email list and the selected email.
- * @param {Object} props
- * @param {boolean} props.displaySummaries - Whether to show summaries.
- * @param {Array<Email>} props.emailList - List of emails.
- * @param {Function} props.setCurEmail - Function to set the current email.
- * @param {Email} props.curEmail - The currently selected email.
- * @returns {JSX.Element}
- */
-function Inbox({ displaySummaries, emailList, setCurEmail, curEmail }) {
->>>>>>> a506d932
   return (
     <div className="inbox-display">
       <InboxEmailList
@@ -52,14 +45,11 @@
         emailList={emailList}
         curEmail={curEmail}
         onClick={setCurEmail}
-<<<<<<< HEAD
         handleEmailSearch={handleEmailSearch}
         requestMoreEmails={requestMoreEmails}
         requestSummaries={requestSummaries}
         hasUnloadedEmails={hasUnloadedEmails}
         emailsPerPage={emailsPerPage}
-=======
->>>>>>> a506d932
       />
       <EmailDisplay key={curEmail} curEmail={curEmail} />
     </div>
@@ -92,14 +82,9 @@
   const date = getDate(email.received_at);
   return (
     <div
-<<<<<<< HEAD
       className={`entry${displaySummary ? "" : " no-summary"}${
         selected ? " selected" : ""
       }`}
-=======
-      className={`entry${displaySummary ? "" : " no-summary"}${selected ? " selected" : ""
-        }`}
->>>>>>> a506d932
       onClick={onClick}
     >
       <div className="indicator-container">
@@ -121,7 +106,15 @@
   );
 }
 
-<<<<<<< HEAD
+/**
+ * Renders the list of emails in the inbox, with infinite scroll and summary fetching.
+ * @param {Object} props
+ * @param {boolean} props.displaySummaries - Whether to show summaries.
+ * @param {Array<Email>} props.emailList - List of emails.
+ * @param {Email} props.curEmail - The currently selected email.
+ * @param {Function} props.onClick - Function to select an email.
+ * @returns {JSX.Element}
+ */
 function InboxEmailList({
   displaySummaries,
   emailList,
@@ -137,52 +130,30 @@
   // const [loadingEmails, setLoadingEmails] = useState(false);
   const [pages, setPages] = useState(1);
   const ref = useRef(null);
-  const maxEmails = Math.min(pages * emailsPerPage, emailList.length);
+  const maxEmails =
+    pages * emailsPerPage < emailList.length
+      ? pages * emailsPerPage
+      : emailList.length;
   const hasLocallyUnloadedEmails = maxEmails < emailList.length;
 
+  /**
+   * Handles scroll event to load more emails when scrolled to the bottom.
+   */
   const handleScroll = async () => {
     const fullyScrolled =
       Math.abs(
+        
         ref.current.scrollHeight -
-          ref.current.clientHeight -
-          ref.current.scrollTop
+         
+        ref.current.clientHeight -
+         
+        ref.current.scrollTop
+      
       ) <= 1;
     if (fullyScrolled && (hasLocallyUnloadedEmails || hasUnloadedEmails)) {
       if (hasUnloadedEmails) {
         await requestMoreEmails();
       }
-=======
-/**
- * Renders the list of emails in the inbox, with infinite scroll and summary fetching.
- * @param {Object} props
- * @param {boolean} props.displaySummaries - Whether to show summaries.
- * @param {Array<Email>} props.emailList - List of emails.
- * @param {Email} props.curEmail - The currently selected email.
- * @param {Function} props.onClick - Function to select an email.
- * @returns {JSX.Element}
- */
-function InboxEmailList({ displaySummaries, emailList, curEmail, onClick }) {
-  const [pages, setPages] = useState(1);
-  const ref = useRef(null);
-  const maxEmails =
-    pages * emailsPerPage < emailList.length
-      ? pages * emailsPerPage
-      : emailList.length;
-  const hasUnloadedEmails = maxEmails < emailList.length;
-
-  /**
-   * Handles scroll event to load more emails when scrolled to the bottom.
-   */
-  const handleScroll = () => {
-    // add external summary call
-    const fullyScrolled =
-      Math.abs(
-        ref.current.scrollHeight -
-        ref.current.clientHeight -
-        ref.current.scrollTop
-      ) <= 1;
-    if (fullyScrolled && hasUnloadedEmails) {
->>>>>>> a506d932
       setPages(pages + 1);
     }
   };
@@ -225,7 +196,6 @@
           </div>
           <div className="inbox-word">Inbox</div>
         </div>
-<<<<<<< HEAD
 
         <input
           type="text"
@@ -236,8 +206,6 @@
           }}
           className="inbox-search"
         />
-=======
->>>>>>> a506d932
       </div>
       <div className="divider"></div>
       <div className="emails" ref={ref} onScroll={handleScroll}>
@@ -247,13 +215,8 @@
   );
 }
 
-<<<<<<< HEAD
-// PropTypes
 
 const sharedPropTypes = {
-=======
-Inbox.propTypes = {
->>>>>>> a506d932
   displaySummaries: PropTypes.bool,
   emailList: PropTypes.array,
   curEmail: PropTypes.object,
@@ -277,10 +240,7 @@
 InboxEmailList.propTypes = {
   ...sharedPropTypes,
   onClick: PropTypes.func,
-<<<<<<< HEAD
   handleEmailSearch: PropTypes.func,
-=======
->>>>>>> a506d932
 };
 
 /**
@@ -288,17 +248,7 @@
  * @param {Array<string|number>} date - [year, month, day]
  * @returns {string} Formatted date string.
  */
-const getDate = (date) => {
-  return `${date[1]}/${date[2]}/${date[0]}`;
-};
-
-/**
- * Extracts the sender's name from the sender string.
- * @param {string} sender - The sender string, e.g., "John Doe <john@example.com>"
- * @returns {string} The sender's name.
- */
-const getSenderName = (sender) => {
-  return sender.slice(0, sender.indexOf("<"));
-};
+const getDate = (date) => `${date[1]}/${date[2]}/${date[0]}`;
+const getSenderName = (sender) => sender.slice(0, sender.indexOf("<"));
 
 export default Inbox;