import PropTypes from "prop-types";
import { useEffect, useRef, useState } from "react";
import ArrowIcon from "../../../assets/InboxArrow";
<<<<<<< HEAD
import { emailsPerPage } from "../../../assets/constants";
import { getPageSummaries } from "../../../emails/emailHandler";
import EmailDisplay from "./emailDisplay";
import "./emailEntry.css";
import "./emailList.css";

/**
 * Inbox component displays the email list and the selected email.
 * @param {Object} props
 * @param {boolean} props.displaySummaries - Whether to show summaries.
 * @param {Array<Email>} props.emailList - List of emails.
 * @param {Function} props.setCurEmail - Function to set the current email.
 * @param {Email} props.curEmail - The currently selected email.
 * @returns {JSX.Element}
 */
function Inbox({ displaySummaries, emailList, setCurEmail, curEmail }) {
=======
import EmailDisplay from "./emailDisplay";
import "./emailEntry.css";
import "./emailList.css";
import { trimList } from "../../../emails/emailHandler"; // shared API URL base

function Inbox({
  displaySummaries,
  emailList,
  setCurEmail,
  curEmail,
  requestMoreEmails,
  requestSummaries,
  hasUnloadedEmails,
  emailsPerPage,
}) {
  const [filteredEmails, setFilteredEmails] = useState(emailList);
  const [isFiltered, setIsFiltered] = useState(false);

  useEffect(() => {
    setFilteredEmails(emailList);
  }, [emailList]);

  const handleEmailSearch = (e) => {
    if (e === "") {
      setFilteredEmails(emailList);
      setIsFiltered(false);
    } else {
      setFilteredEmails(trimList(emailList, e));
      setIsFiltered(true);
    }
  };

>>>>>>> 571ecb0b
  return (
    <div className="inbox-display">
      <InboxEmailList
        isFiltered={isFiltered}
        displaySummaries={displaySummaries}
        emailList={emailList}
        curEmail={curEmail}
        onClick={setCurEmail}
<<<<<<< HEAD
=======
        handleEmailSearch={handleEmailSearch}
        requestMoreEmails={requestMoreEmails}
        requestSummaries={requestSummaries}
        hasUnloadedEmails={hasUnloadedEmails}
        emailsPerPage={emailsPerPage}
>>>>>>> 571ecb0b
      />
      <EmailDisplay key={curEmail} curEmail={curEmail} />
    </div>
  );
}

/**
 * Renders a single email entry in the inbox list.
 * @param {Object} props
 * @param {boolean} props.displaySummary - Whether to show the summary.
 * @param {Email} props.email - The email object.
 * @param {Function} props.onClick - Function to select this email.
 * @param {boolean} props.selected - Whether this email is currently selected.
 * @returns {JSX.Element}
 */
function EmailEntry({ displaySummary, email, onClick, selected }) {
  /**
   * Renders the summary for the email, or a loading placeholder if not available.
   * @returns {JSX.Element}
   */
  const summary = () => {
    let returnBlock;
    if (email.summary_text.length > 0) {
      returnBlock = <div className="summary">{email.summary_text}</div>;
    } else {
      returnBlock = <div className="summary loading"></div>;
    }
    return returnBlock;
  };
  const date = getDate(email.received_at);
  return (
    <div
<<<<<<< HEAD
      className={`entry${displaySummary ? "" : " no-summary"}${selected ? " selected" : ""
        }`}
=======
      className={`entry${displaySummary ? "" : " no-summary"}${
        selected ? " selected" : ""
      }`}
>>>>>>> 571ecb0b
      onClick={onClick}
    >
      <div className="indicator-container">
        <div className={email.is_read ? "" : "indicator"}></div>
      </div>
      <div className="head">
        <div className="from">{getSenderName(email.sender)}</div>
        <div className="date">{date}</div>
      </div>
      <div className="title">{email.subject}</div>
      <div className="median-container">
        <div className="median"></div>
      </div>
      {displaySummary && summary()}
      <div className="email-median-container">
        <div className="median"></div>
      </div>
    </div>
  );
}

<<<<<<< HEAD
/**
 * Renders the list of emails in the inbox, with infinite scroll and summary fetching.
 * @param {Object} props
 * @param {boolean} props.displaySummaries - Whether to show summaries.
 * @param {Array<Email>} props.emailList - List of emails.
 * @param {Email} props.curEmail - The currently selected email.
 * @param {Function} props.onClick - Function to select an email.
 * @returns {JSX.Element}
 */
function InboxEmailList({ displaySummaries, emailList, curEmail, onClick }) {
  const [pages, setPages] = useState(1);
  const ref = useRef(null);
  const maxEmails =
    pages * emailsPerPage < emailList.length
      ? pages * emailsPerPage
      : emailList.length;
  const hasUnloadedEmails = maxEmails < emailList.length;

  /**
   * Handles scroll event to load more emails when scrolled to the bottom.
   */
  const handleScroll = () => {
    // add external summary call
    const fullyScrolled =
      Math.abs(
        ref.current.scrollHeight -
        ref.current.clientHeight -
        ref.current.scrollTop
      ) <= 1;
    if (fullyScrolled && hasUnloadedEmails) {
      setPages(pages + 1);
=======
function InboxEmailList({
  isFiltered,
  displaySummaries,
  emailList,
  curEmail,
  onClick,
  handleEmailSearch,
  requestMoreEmails,
  requestSummaries,
  hasUnloadedEmails,
  emailsPerPage,
}) {
  const [pages, setPages] = useState(1);
  const ref = useRef(null);
  const maxEmails = Math.min(pages * emailsPerPage, emailList.length);
  const hasLocallyUnloadedEmails = maxEmails < emailList.length;

  const handleScroll = async () => {
    if (!isFiltered) {
      const fullyScrolled =
        Math.abs(
          ref.current.scrollHeight -
            ref.current.clientHeight -
            ref.current.scrollTop
        ) <= 1;
      if (fullyScrolled && (hasLocallyUnloadedEmails || hasUnloadedEmails)) {
        if (hasUnloadedEmails) {
          await requestMoreEmails();
        }
        setPages(pages + 1);
      }
>>>>>>> 571ecb0b
    }
  };

  useEffect(() => {
    handleScroll();
    // eslint-disable-next-line react-hooks/exhaustive-deps
  }, [pages]); // Fixes minimum for large screens, but runs effect after every load which is unnecessary

  /**
   * Renders the list of EmailEntry components up to maxEmails.
   * Fetches summaries for emails that need them.
   * @returns {JSX.Element[]}
   */
  const emails = () => {
    const returnBlock = [];
    const needsSummary = [];
    for (let i = 0; i < maxEmails; i++) {
      if (displaySummaries && emailList[i].summary_text === "")
        needsSummary.push(emailList[i]);
      returnBlock.push(
        <EmailEntry
          key={emailList[i].email_id}
          displaySummary={displaySummaries}
          email={emailList[i]}
          onClick={() => onClick(emailList[i])}
          selected={emailList[i] === curEmail}
        />
      );
    }
    if (needsSummary.length > 0) requestSummaries(needsSummary);
    return returnBlock;
  };
  return (
    <div className="list">
      <div className="inbox-title-container">
        <div className="inbox-title">
          <div className="inbox-icon">
            <ArrowIcon />
          </div>
          <div className="inbox-word">Inbox</div>
        </div>
<<<<<<< HEAD
=======

        <input
          type="text"
          placeholder="Search by keyword..."
          onChange={(e) => {
            handleEmailSearch(e.target.value);
          }}
          className="inbox-search"
        />
>>>>>>> 571ecb0b
      </div>
      <div className="divider"></div>
      <div className="emails" ref={ref} onScroll={handleScroll}>
        {emails()}
      </div>
    </div>
  );
}

<<<<<<< HEAD
Inbox.propTypes = {
=======
// PropTypes

const sharedPropTypes = {
>>>>>>> 571ecb0b
  displaySummaries: PropTypes.bool,
  emailList: PropTypes.array,
  curEmail: PropTypes.object,
  requestMoreEmails: PropTypes.func,
  requestSummaries: PropTypes.func,
  hasUnloadedEmails: PropTypes.bool,
  emailsPerPage: PropTypes.number,
};
Inbox.propTypes = {
  ...sharedPropTypes,
  setCurEmail: PropTypes.func,
};

EmailEntry.propTypes = {
  displaySummary: PropTypes.bool,
  email: PropTypes.object,
  onClick: PropTypes.func,
  selected: PropTypes.bool,
};

InboxEmailList.propTypes = {
  ...sharedPropTypes,
  onClick: PropTypes.func,
<<<<<<< HEAD
=======
  handleEmailSearch: PropTypes.func,
  isFiltered: PropTypes.bool,
>>>>>>> 571ecb0b
};

/**
 * Formats a date array as MM/DD/YYYY.
 * @param {Array<string|number>} date - [year, month, day]
 * @returns {string} Formatted date string.
 */
const getDate = (date) => {
  return `${date[1]}/${date[2]}/${date[0]}`;
};

/**
 * Extracts the sender's name from the sender string.
 * @param {string} sender - The sender string, e.g., "John Doe <john@example.com>"
 * @returns {string} The sender's name.
 */
const getSenderName = (sender) => {
  return sender.slice(0, sender.indexOf("<"));
};

export default Inbox;<|MERGE_RESOLUTION|>--- conflicted
+++ resolved
@@ -1,13 +1,6 @@
 import PropTypes from "prop-types";
 import { useEffect, useRef, useState } from "react";
 import ArrowIcon from "../../../assets/InboxArrow";
-<<<<<<< HEAD
-import { emailsPerPage } from "../../../assets/constants";
-import { getPageSummaries } from "../../../emails/emailHandler";
-import EmailDisplay from "./emailDisplay";
-import "./emailEntry.css";
-import "./emailList.css";
-
 /**
  * Inbox component displays the email list and the selected email.
  * @param {Object} props
@@ -18,7 +11,6 @@
  * @returns {JSX.Element}
  */
 function Inbox({ displaySummaries, emailList, setCurEmail, curEmail }) {
-=======
 import EmailDisplay from "./emailDisplay";
 import "./emailEntry.css";
 import "./emailList.css";
@@ -51,7 +43,6 @@
     }
   };
 
->>>>>>> 571ecb0b
   return (
     <div className="inbox-display">
       <InboxEmailList
@@ -60,14 +51,11 @@
         emailList={emailList}
         curEmail={curEmail}
         onClick={setCurEmail}
-<<<<<<< HEAD
-=======
         handleEmailSearch={handleEmailSearch}
         requestMoreEmails={requestMoreEmails}
         requestSummaries={requestSummaries}
         hasUnloadedEmails={hasUnloadedEmails}
         emailsPerPage={emailsPerPage}
->>>>>>> 571ecb0b
       />
       <EmailDisplay key={curEmail} curEmail={curEmail} />
     </div>
@@ -100,14 +88,9 @@
   const date = getDate(email.received_at);
   return (
     <div
-<<<<<<< HEAD
-      className={`entry${displaySummary ? "" : " no-summary"}${selected ? " selected" : ""
-        }`}
-=======
       className={`entry${displaySummary ? "" : " no-summary"}${
         selected ? " selected" : ""
       }`}
->>>>>>> 571ecb0b
       onClick={onClick}
     >
       <div className="indicator-container">
@@ -129,7 +112,6 @@
   );
 }
 
-<<<<<<< HEAD
 /**
  * Renders the list of emails in the inbox, with infinite scroll and summary fetching.
  * @param {Object} props
@@ -139,29 +121,6 @@
  * @param {Function} props.onClick - Function to select an email.
  * @returns {JSX.Element}
  */
-function InboxEmailList({ displaySummaries, emailList, curEmail, onClick }) {
-  const [pages, setPages] = useState(1);
-  const ref = useRef(null);
-  const maxEmails =
-    pages * emailsPerPage < emailList.length
-      ? pages * emailsPerPage
-      : emailList.length;
-  const hasUnloadedEmails = maxEmails < emailList.length;
-
-  /**
-   * Handles scroll event to load more emails when scrolled to the bottom.
-   */
-  const handleScroll = () => {
-    // add external summary call
-    const fullyScrolled =
-      Math.abs(
-        ref.current.scrollHeight -
-        ref.current.clientHeight -
-        ref.current.scrollTop
-      ) <= 1;
-    if (fullyScrolled && hasUnloadedEmails) {
-      setPages(pages + 1);
-=======
 function InboxEmailList({
   isFiltered,
   displaySummaries,
@@ -193,7 +152,6 @@
         }
         setPages(pages + 1);
       }
->>>>>>> 571ecb0b
     }
   };
 
@@ -235,8 +193,6 @@
           </div>
           <div className="inbox-word">Inbox</div>
         </div>
-<<<<<<< HEAD
-=======
 
         <input
           type="text"
@@ -246,7 +202,6 @@
           }}
           className="inbox-search"
         />
->>>>>>> 571ecb0b
       </div>
       <div className="divider"></div>
       <div className="emails" ref={ref} onScroll={handleScroll}>
@@ -255,14 +210,9 @@
     </div>
   );
 }
-
-<<<<<<< HEAD
-Inbox.propTypes = {
-=======
 // PropTypes
 
 const sharedPropTypes = {
->>>>>>> 571ecb0b
   displaySummaries: PropTypes.bool,
   emailList: PropTypes.array,
   curEmail: PropTypes.object,
@@ -286,11 +236,8 @@
 InboxEmailList.propTypes = {
   ...sharedPropTypes,
   onClick: PropTypes.func,
-<<<<<<< HEAD
-=======
   handleEmailSearch: PropTypes.func,
   isFiltered: PropTypes.bool,
->>>>>>> 571ecb0b
 };
 
 /**
