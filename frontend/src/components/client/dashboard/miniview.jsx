/* eslint-disable react-hooks/exhaustive-deps */
import PropTypes from "prop-types";
import { useEffect, useRef, useState } from "react";
import FullScreenIcon from "../../../assets/FullScreenIcon";
import InboxIcon from "../../../assets/InboxArrow";
import "./miniview.css";

<<<<<<< HEAD
function MiniViewPanel({
  emailList,
  handlePageChange,
  setCurEmail,
  requestMoreEmails,
  emailsPerPage,
  hasUnloadedEmails,
}) {
=======
/**
 * MiniViewPanel component for the client dashboard.
 * Displays a list of emails in a compact view with an option to expand to the full inbox.
 * @param {Object} props
 * @param {Array<Email>} props.emailList - List of emails.
 * @param {Function} props.handlePageChange - Function to change the client page.
 * @param {Function} props.setCurEmail - Function to set the current email.
 * @returns {JSX.Element}
 */
function MiniViewPanel({ emailList, handlePageChange, setCurEmail }) {
>>>>>>> a506d932
  return (
    <div className="mini-view">
      <MiniViewHead handlePageChange={handlePageChange} />
      <MiniViewBody
        emailList={emailList}
        setCurEmail={setCurEmail}
        handlePageChange={handlePageChange}
        requestMoreEmails={requestMoreEmails}
        emailsPerPage={emailsPerPage}
        hasUnloadedEmails={hasUnloadedEmails}
      />
    </div>
  );
}

/**
 * Renders the headfor the mini view
 * @param {Object} props
 * @param {Function} props.handlePageChange - Function to change the client page.
 * @returns {JSX.Element}
 */
function MiniViewHead({ handlePageChange }) {
  return (
    <div className="head-container">
      <div className="inbox-text-container">
        <div className="inbox-icon">
          <InboxIcon />
        </div>
        <div className="inbox-text">Inbox</div>
      </div>
      <div
        className="expand-button"
        role="button"
        onClick={() => handlePageChange("/client/inbox")}
      >
        <FullScreenIcon />
      </div>
    </div>
  );
}

<<<<<<< HEAD
function MiniViewBody({
  emailList,
  setCurEmail,
  handlePageChange,
  requestMoreEmails,
  emailsPerPage,
  hasUnloadedEmails,
}) {
=======
/**
 * Displays a scrollable list of emails, loading more as the user scrolls.
 * @param {Object} props
 * @param {Array<Email>} props.emailList - List of emails.
 * @param {Function} props.setCurEmail - Function to set the current email.
 * @param {Function} props.handlePageChange - Function to change the client page.
 * @returns {JSX.Element}
 */
function MiniViewBody({ emailList, setCurEmail, handlePageChange }) {
>>>>>>> a506d932
  const [pages, setPages] = useState(1);
  const ref = useRef(null);
  let maxEmails = Math.min(pages * emailsPerPage, emailList.length);
  let hasLocallyUnloadedEmails = maxEmails < emailList.length;

<<<<<<< HEAD
  const handleScroll = async () => {
=======

  /**
   * Handles the scroll event to load more emails when the user scrolls to the bottom.
   */
  const handleScroll = () => {
>>>>>>> a506d932
    const fullyScrolled =
      Math.abs(
        ref.current.scrollHeight -
          ref.current.clientHeight -
          ref.current.scrollTop
      ) <= 1;
    if (fullyScrolled && (hasLocallyUnloadedEmails || hasUnloadedEmails)) {
      if (hasUnloadedEmails) {
        await requestMoreEmails();
      }
      setPages(pages + 1);
    }
  };

  useEffect(() => {
    handleScroll();
  }, [pages]); // Fixes minimum for large screens, but runs effect after every load which is unnecessary

  /**
 * Renders the list of MiniViewEmail components up to maxEmails.
 * @returns {JSX.Element[]}
 */
  const emails = () => {
    const returnBlock = [];
    for (let i = 0; i < maxEmails; i++) {
      returnBlock.push(
        <MiniViewEmail
          key={emailList[i].email_id}
          email={emailList[i]}
          setCurEmail={setCurEmail}
          handlePageChange={handlePageChange}
        />
      );
    }
    return returnBlock;
  };
  return (
    <div className="body-container" ref={ref} onScroll={handleScroll}>
      {emails()}
    </div>
  );
}

/**
 * Renders a single email entry in the mini view.
 * @param {Object} props
 * @param {Email} props.email - The email object.
 * @param {Function} props.setCurEmail - Function to set the current email.
 * @param {Function} props.handlePageChange - Function to change the client page.
 * @returns {JSX.Element}
 */
function MiniViewEmail({ email, setCurEmail, handlePageChange }) {
  return (
    <div
      className="miniview-email-container"
      onClick={() => {
        setCurEmail(email);
        handlePageChange("/client/inbox");
      }}
    >
      <div className="from">{getSenderName(email.sender)}</div>
      <div className="median">
        <div className="medianfill"></div>
      </div>
      <div className="subject">{email.subject}</div>
    </div>
  );
}

const commonPropTypesDashboard = {
  handlePageChange: PropTypes.func,
  setCurEmail: PropTypes.func,
};

const commonUtilityPropTypes = {
  emailList: PropTypes.array,
  requestMoreEmails: PropTypes.func,
  emailsPerPage: PropTypes.number,
  hasUnloadedEmails: PropTypes.bool,
};

MiniViewPanel.propTypes = {
  ...commonPropTypesDashboard,
  ...commonUtilityPropTypes,
};

MiniViewHead.propTypes = {
  handlePageChange: PropTypes.func,
};

MiniViewBody.propTypes = {
  ...commonPropTypesDashboard,
  ...commonUtilityPropTypes,
};

MiniViewEmail.propTypes = {
  ...commonPropTypesDashboard,
  email: PropTypes.object,
};

/**
 * Gets the sender's name from the sender string.
 * @param {string} sender - The sender string
 * @returns {string} The sender's name.
 */
const getSenderName = (sender) => {
  return sender.slice(0, sender.indexOf("<"));
};

export default MiniViewPanel;<|MERGE_RESOLUTION|>--- conflicted
+++ resolved
@@ -5,7 +5,15 @@
 import InboxIcon from "../../../assets/InboxArrow";
 import "./miniview.css";
 
-<<<<<<< HEAD
+/**
+ * MiniViewPanel component for the client dashboard.
+ * Displays a list of emails in a compact view with an option to expand to the full inbox.
+ * @param {Object} props
+ * @param {Array<Email>} props.emailList - List of emails.
+ * @param {Function} props.handlePageChange - Function to change the client page.
+ * @param {Function} props.setCurEmail - Function to set the current email.
+ * @returns {JSX.Element}
+ */
 function MiniViewPanel({
   emailList,
   handlePageChange,
@@ -14,18 +22,6 @@
   emailsPerPage,
   hasUnloadedEmails,
 }) {
-=======
-/**
- * MiniViewPanel component for the client dashboard.
- * Displays a list of emails in a compact view with an option to expand to the full inbox.
- * @param {Object} props
- * @param {Array<Email>} props.emailList - List of emails.
- * @param {Function} props.handlePageChange - Function to change the client page.
- * @param {Function} props.setCurEmail - Function to set the current email.
- * @returns {JSX.Element}
- */
-function MiniViewPanel({ emailList, handlePageChange, setCurEmail }) {
->>>>>>> a506d932
   return (
     <div className="mini-view">
       <MiniViewHead handlePageChange={handlePageChange} />
@@ -67,7 +63,14 @@
   );
 }
 
-<<<<<<< HEAD
+/**
+ * Displays a scrollable list of emails, loading more as the user scrolls.
+ * @param {Object} props
+ * @param {Array<Email>} props.emailList - List of emails.
+ * @param {Function} props.setCurEmail - Function to set the current email.
+ * @param {Function} props.handlePageChange - Function to change the client page.
+ * @returns {JSX.Element}
+ */
 function MiniViewBody({
   emailList,
   setCurEmail,
@@ -76,31 +79,16 @@
   emailsPerPage,
   hasUnloadedEmails,
 }) {
-=======
-/**
- * Displays a scrollable list of emails, loading more as the user scrolls.
- * @param {Object} props
- * @param {Array<Email>} props.emailList - List of emails.
- * @param {Function} props.setCurEmail - Function to set the current email.
- * @param {Function} props.handlePageChange - Function to change the client page.
- * @returns {JSX.Element}
- */
-function MiniViewBody({ emailList, setCurEmail, handlePageChange }) {
->>>>>>> a506d932
   const [pages, setPages] = useState(1);
   const ref = useRef(null);
   let maxEmails = Math.min(pages * emailsPerPage, emailList.length);
   let hasLocallyUnloadedEmails = maxEmails < emailList.length;
 
-<<<<<<< HEAD
-  const handleScroll = async () => {
-=======
 
   /**
    * Handles the scroll event to load more emails when the user scrolls to the bottom.
    */
-  const handleScroll = () => {
->>>>>>> a506d932
+  const handleScroll = async () => {
     const fullyScrolled =
       Math.abs(
         ref.current.scrollHeight -
