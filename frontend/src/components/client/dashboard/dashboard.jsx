<<<<<<< HEAD
import PropTypes from "prop-types";
=======
import { useEffect, useState } from "react";
>>>>>>> 571ecb0b
import ViewIcon from "../../../assets/ViewIcon";
import { getTop5 } from "../../../emails/emailHandler";
import "./dashboard.css";
import MiniViewPanel from "./miniview";

<<<<<<< HEAD
/**
 * Dashboard component for the client.
 * Displays the weighted email list and the mini view panel.
 * @param {Object} props
 * @param {Array<Email>} props.emailList - List of emails.
 * @param {Function} props.handlePageChange - Function to change the client page.
 * @param {Function} props.setCurEmail - Function to set the current email.
 * @returns {JSX.Element}
 */
function Dashboard({ emailList, handlePageChange, setCurEmail }) {
=======
function Dashboard({
  emailList,
  handlePageChange,
  setCurEmail,
  requestMoreEmails,
  emailsPerPage,
  requestSummaries,
  hasUnloadedEmails,
}) {
>>>>>>> 571ecb0b
  return (
    <div className="dashboard">
      <WeightedEmailList
        emailList={emailList}
        setCurEmail={setCurEmail}
        handlePageChange={handlePageChange}
        requestSummaries={requestSummaries}
      />
      <MiniViewPanel
        emailList={emailList}
        handlePageChange={handlePageChange}
        setCurEmail={setCurEmail}
        requestMoreEmails={requestMoreEmails}
        emailsPerPage={emailsPerPage}
        hasUnloadedEmails={hasUnloadedEmails}
      />
    </div>
  );
}

<<<<<<< HEAD
/**
 * Renders a list of the top 5 weighted emails.
 * @const {JSX.Element} WEList - Returns an array of WEListEmail components for the top 5 emails.
 * @param {Object} props
 * @param {Array<Email>} props.emailList - List of emails.
 * @param {Function} props.setCurEmail - Function to set the current email.
 * @param {Function} props.handlePageChange - Function to change the client page.
 * @returns {JSX.Element}
 */
function WeightedEmailList({ emailList, setCurEmail, handlePageChange }) {
  const emails = () => {
    const WEList = getTop5(emailList);
    const returnBlock = [];
    for (let i = 0; i < WEList.length; i++) {
      returnBlock.push(
        <WEListEmail
          key={WEList[i].email_id}
          email={WEList[i]}
          setCurEmail={setCurEmail}
          handlePageChange={handlePageChange}
        />
=======
function WeightedEmailList({
  emailList,
  setCurEmail,
  handlePageChange,
  requestSummaries,
}) {
  const [WEEmails, setWEEmails] = useState(startMiniView(emailList.length));

  useEffect(() => {
    async function fetchEmails() {
      const WEList = getTop5(emailList) || [];
      let needSummaries = WEList.filter(
        (email) => email.summary_text.length < 1 && email.keywords.length < 1
>>>>>>> 571ecb0b
      );
      if (needSummaries.length > 0) await requestSummaries(needSummaries);
      setWEEmails(WEList);
    }
    fetchEmails();
  }, [emailList, requestSummaries]);
  return (
    <div className="weighted-email-list-container">
      {WEEmails.map((email) => {
        return (
          <WEListEmail
            key={email.email_id}
            email={email}
            setCurEmail={setCurEmail}
            handlePageChange={handlePageChange}
          />
        );
      })}
    </div>
  );
}

/**
 * Renders a single weighted email entry with summary and view icon.
 * @const {JSX.Element} summary - Renders the summary for the email, or a loading placeholder if not available.
 * @param {Object} props
 * @param {Email} props.email - The email object.
 * @param {Function} props.setCurEmail - Function to set the current email.
 * @param {Function} props.handlePageChange - Function to change the client page.
 * @returns {JSX.Element}
 */
function WEListEmail({ email, setCurEmail, handlePageChange }) {
  const summary = () => {
    let returnBlock;
    if (email.summary_text.length > 0) {
      returnBlock = (
        <>
          <div className="summary">{email.summary_text}</div>
          <div
            className="email-link"
            data-testid={`WEListEmail${email.email_id}`}
            onClick={() => {
              setCurEmail(email); // Will not be reached when no email is present
              handlePageChange("/client/inbox");
            }}
          >
            <ViewIcon />
          </div>
        </>
      );
    } else {
      returnBlock = <div className="summary loading"></div>;
    }
    return returnBlock;
  };

  return (
    <div
      className={`welist-email-container ${
        email.summary_text.length > 0 ? "" : " solo"
      }`}
    >
      {summary()}
    </div>
  );
}

const commonPropTypesDashboard = {
  handlePageChange: PropTypes.func,
  setCurEmail: PropTypes.func,
};
Dashboard.propTypes = {
  ...commonPropTypesDashboard,
  emailList: PropTypes.array,
  requestMoreEmails: PropTypes.func,
  emailsPerPage: PropTypes.func,
  requestSummaries: PropTypes.func,
  hasUnloadedEmails: PropTypes.bool,
};

WeightedEmailList.propTypes = {
  ...commonPropTypesDashboard,
  emailList: PropTypes.array,
  requestSummaries: PropTypes.func,
};

WEListEmail.propTypes = {
  ...commonPropTypesDashboard,
  email: PropTypes.object,
};

const startMiniView = (size) => {
  let toReturn = [];
  for (let i = 0; i < Math.min(size, 5); i++) {
    toReturn.push({ email_id: i, summary_text: "" });
  }
  return toReturn;
};

export default Dashboard;<|MERGE_RESOLUTION|>--- conflicted
+++ resolved
@@ -1,25 +1,9 @@
-<<<<<<< HEAD
 import PropTypes from "prop-types";
-=======
 import { useEffect, useState } from "react";
->>>>>>> 571ecb0b
 import ViewIcon from "../../../assets/ViewIcon";
 import { getTop5 } from "../../../emails/emailHandler";
 import "./dashboard.css";
 import MiniViewPanel from "./miniview";
-
-<<<<<<< HEAD
-/**
- * Dashboard component for the client.
- * Displays the weighted email list and the mini view panel.
- * @param {Object} props
- * @param {Array<Email>} props.emailList - List of emails.
- * @param {Function} props.handlePageChange - Function to change the client page.
- * @param {Function} props.setCurEmail - Function to set the current email.
- * @returns {JSX.Element}
- */
-function Dashboard({ emailList, handlePageChange, setCurEmail }) {
-=======
 function Dashboard({
   emailList,
   handlePageChange,
@@ -29,7 +13,6 @@
   requestSummaries,
   hasUnloadedEmails,
 }) {
->>>>>>> 571ecb0b
   return (
     <div className="dashboard">
       <WeightedEmailList
@@ -50,29 +33,6 @@
   );
 }
 
-<<<<<<< HEAD
-/**
- * Renders a list of the top 5 weighted emails.
- * @const {JSX.Element} WEList - Returns an array of WEListEmail components for the top 5 emails.
- * @param {Object} props
- * @param {Array<Email>} props.emailList - List of emails.
- * @param {Function} props.setCurEmail - Function to set the current email.
- * @param {Function} props.handlePageChange - Function to change the client page.
- * @returns {JSX.Element}
- */
-function WeightedEmailList({ emailList, setCurEmail, handlePageChange }) {
-  const emails = () => {
-    const WEList = getTop5(emailList);
-    const returnBlock = [];
-    for (let i = 0; i < WEList.length; i++) {
-      returnBlock.push(
-        <WEListEmail
-          key={WEList[i].email_id}
-          email={WEList[i]}
-          setCurEmail={setCurEmail}
-          handlePageChange={handlePageChange}
-        />
-=======
 function WeightedEmailList({
   emailList,
   setCurEmail,
@@ -86,7 +46,6 @@
       const WEList = getTop5(emailList) || [];
       let needSummaries = WEList.filter(
         (email) => email.summary_text.length < 1 && email.keywords.length < 1
->>>>>>> 571ecb0b
       );
       if (needSummaries.length > 0) await requestSummaries(needSummaries);
       setWEEmails(WEList);
