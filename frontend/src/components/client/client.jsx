import { useEffect, useReducer, useState } from "react";
import { Outlet, Route, Routes, useNavigate } from "react-router";
<<<<<<< HEAD
import { fetchNewEmails } from "../../emails/emailHandler";
import "../client/dashboard/client.css";
=======
import fetchEmails, {
  handleNewEmails,
  setSummary,
} from "../../emails/emailHandler";
import "./client.css";
>>>>>>> 571ecb0b
import Dashboard from "./dashboard/dashboard";
import Inbox from "./inbox/inbox";
import { clientReducer, userPreferencesReducer } from "./reducers";
import { Settings } from "./settings/settings";
import SideBar from "./sidebar/sidebar";
import Loading from "../login/Loading";

<<<<<<< HEAD
/**
 * Main client component for authenticated user experience.
 * Handles sidebar, routing, user preferences, and periodic email fetching.
 * @param {Object} props
 * @param {Array<Email>} props.emailsByDate - List of emails grouped by date.
 * @param {Object} props.defaultUserPreferences - Default user preferences.
 * @returns {JSX.Element}
 */
function Client({
  emailsByDate,
  defaultUserPreferences = {
    isChecked: true,
    emailFetchInterval: 120,
    theme: "light",
  },
}) {
=======
function Client() {
>>>>>>> 571ecb0b
  const navigate = useNavigate();
  const [emailsPerPage, setEmailsPerPage] = useState(
    Math.max(1, Math.floor(window.innerHeight / 35))
  );
  const [hasUnloadedEmails, setHasUnloadedEmails] = useState(true);
  const [client, dispatchClient] = useReducer(clientReducer, {
    expandedSideBar: false,
    emails: [],
    curEmail: {},
  });
  const [userPreferences, dispatchUserPreferences] = useReducer(
    userPreferencesReducer,
    { isChecked: true, emailFetchInterval: 120, theme: "light" }
  );

  /**
   * Sets up an interval to fetch new emails based on user preference.
   * @returns {void}
   */
  useEffect(() => {
    const clock = setInterval(async () => {
      try {
        const requestedEmails = await fetchEmails(0, true);
        const newEmails = handleNewEmails(client.emails, requestedEmails);
        if (newEmails.length > 0) handleAddEmails(newEmails, true);
      } catch (error) {
        console.error(`Loading Emails Error: ${error}`);
      }
    }, userPreferences.emailFetchInterval * 1000);
    return () => clearInterval(clock);
    // eslint-disable-next-line react-hooks/exhaustive-deps
  }, [userPreferences.emailFetchInterval]);

<<<<<<< HEAD
  // Dynamically update sidebar width
=======
  useEffect(() => {
    function updateEmailsPerPage() {
      setEmailsPerPage(Math.max(1, Math.floor(window.innerHeight / 35)));
    }

    let resizeTimeout = null;
    function handleResize() {
      if (resizeTimeout) clearTimeout(resizeTimeout);
      resizeTimeout = setTimeout(updateEmailsPerPage, 50);
    }

    window.addEventListener("resize", handleResize);
    return () => {
      window.removeEventListener("resize", handleResize);
      if (resizeTimeout) clearTimeout(resizeTimeout);
    };
  }, []);

>>>>>>> 571ecb0b
  const root = document.querySelector(":root");
  root.style.setProperty(
    "--sidebar-width",
    `calc(${client.expandedSideBar ? "70px + 5vw" : "30px + 2vw"})`
  );

  /** Handles logo click to toggle sidebar expansion. */
  const handleLogoClick = () => {
    dispatchClient({
      type: "logoClick",
      state: client.expandedSideBar,
    });
  };

  /**
   * Handles navigation between client pages.
   * @param {string} pageName - The page route to navigate to.
   */
  const handlePageChange = (pageName) => {
    const toChange = import.meta.env.MODE === "test" ? "/client" : null;
    if (toChange) {
      navigate(pageName.replace(toChange, ""));
    } else {
      navigate(pageName);
    }
  };

  /** Toggles the summaries-in-inbox user preference. */
  const handleToggleSummariesInInbox = () => {
    dispatchUserPreferences({
      type: "isChecked",
      isChecked: userPreferences.isChecked,
    });
  };

  /**
   * Sets the email fetch interval user preference.
   * @param {number} interval - Interval in seconds.
   */
  const handleSetEmailFetchInterval = (interval) => {
    dispatchUserPreferences({
      type: "emailFetchInterval",
      emailFetchInterval: interval,
    });
  };

  /**
   * Sets the theme user preference.
   * @param {string} theme - Theme name ("light", "system", "dark").
   */
  const handleSetTheme = (theme) => {
    dispatchUserPreferences({
      type: "theme",
      theme: theme,
    });
  };
  const handleAddEmails = (emailsToAdd, addToFront = false) => {
    if (addToFront) {
      // add emails to the Front
      dispatchClient({
        type: "emailAdd",
        email: [...emailsToAdd, ...client.emails],
      });
    } else {
      // add emails to the back
      dispatchClient({
        type: "emailAdd",
        email: [...client.emails, ...emailsToAdd],
      });
    }
  };

<<<<<<< HEAD
  /**
   * Sets the currently selected email.
   * @param {Email} email - The email object to set as current.
   */
  const handleSetCurEmail = (email) => {
=======
  const handleSetEmails = async (emails) => {
    dispatchClient({
      type: "emailAdd",
      email: emails,
    });
  };

  // requests a page worth of emails and adds to the current email list,
  // returns whether more emails exist or not
  const requestMoreEmails = async () => {
    const newEmails = await fetchEmails(emailsPerPage, client.emails.length);
    if (newEmails.length > 0) {
      handleAddEmails(newEmails);
    } else {
      setHasUnloadedEmails(false);
    }
  };

  const handleSetCurEmail = async (email) => {
>>>>>>> 571ecb0b
    dispatchClient({
      type: "emailChange",
      email: email,
    });
  };

  const handleRequestSummaries = async (emails) => {
    const ids = emails.map((email) => {
      return email.email_id;
    });
    const result = await setSummary(ids, client.emails);
    const settledEmails = await Promise.allSettled(result);
    const toSet = settledEmails
      .filter((r) => r.status === "fulfilled")
      .map((r) => r.value || r.result);
    dispatchClient({
      type: "emailAdd",
      email: toSet,
    });
  };

  return (
    <>
      <Routes>
        <Route
          path="loading"
          element={
            <Loading
              emailsPerPage={emailsPerPage}
              setInitialEmails={handleSetEmails}
              setInitialEmail={handleSetCurEmail}
            />
          }
        />
        <Route
          path="*"
          element={
            <div className="client">
              <SideBar
                onLogoClick={handleLogoClick}
                expanded={client.expandedSideBar}
                handlePageChange={handlePageChange}
              />
              <Outlet />
            </div>
          }
        >
          <Route
            path="inbox"
            element={
              <Inbox
                displaySummaries={userPreferences.isChecked}
                emailList={client.emails}
                setCurEmail={handleSetCurEmail}
                curEmail={client.curEmail}
                requestMoreEmails={requestMoreEmails}
                requestSummaries={handleRequestSummaries}
                hasUnloadedEmails={hasUnloadedEmails}
                emailsPerPage={emailsPerPage}
              />
            }
          />
          <Route
            path="settings"
            element={
              <Settings
                isChecked={userPreferences.isChecked}
                handleToggleSummariesInInbox={handleToggleSummariesInInbox}
                emailFetchInterval={userPreferences.emailFetchInterval}
                handleSetEmailFetchInterval={handleSetEmailFetchInterval}
                theme={userPreferences.theme}
                handleSetTheme={handleSetTheme}
              />
            }
          />
          <Route
            path="home"
            element={
              <Dashboard
                emailList={client.emails}
                handlePageChange={handlePageChange}
                setCurEmail={handleSetCurEmail}
                requestMoreEmails={requestMoreEmails}
                emailsPerPage={emailsPerPage}
                requestSummaries={handleRequestSummaries}
                hasUnloadedEmails={hasUnloadedEmails}
              />
            }
          />
        </Route>
      </Routes>
    </>
  );
}

export default Client;<|MERGE_RESOLUTION|>--- conflicted
+++ resolved
@@ -1,42 +1,17 @@
 import { useEffect, useReducer, useState } from "react";
 import { Outlet, Route, Routes, useNavigate } from "react-router";
-<<<<<<< HEAD
-import { fetchNewEmails } from "../../emails/emailHandler";
-import "../client/dashboard/client.css";
-=======
 import fetchEmails, {
   handleNewEmails,
   setSummary,
 } from "../../emails/emailHandler";
 import "./client.css";
->>>>>>> 571ecb0b
 import Dashboard from "./dashboard/dashboard";
 import Inbox from "./inbox/inbox";
 import { clientReducer, userPreferencesReducer } from "./reducers";
 import { Settings } from "./settings/settings";
 import SideBar from "./sidebar/sidebar";
 import Loading from "../login/Loading";
-
-<<<<<<< HEAD
-/**
- * Main client component for authenticated user experience.
- * Handles sidebar, routing, user preferences, and periodic email fetching.
- * @param {Object} props
- * @param {Array<Email>} props.emailsByDate - List of emails grouped by date.
- * @param {Object} props.defaultUserPreferences - Default user preferences.
- * @returns {JSX.Element}
- */
-function Client({
-  emailsByDate,
-  defaultUserPreferences = {
-    isChecked: true,
-    emailFetchInterval: 120,
-    theme: "light",
-  },
-}) {
-=======
 function Client() {
->>>>>>> 571ecb0b
   const navigate = useNavigate();
   const [emailsPerPage, setEmailsPerPage] = useState(
     Math.max(1, Math.floor(window.innerHeight / 35))
@@ -70,9 +45,6 @@
     // eslint-disable-next-line react-hooks/exhaustive-deps
   }, [userPreferences.emailFetchInterval]);
 
-<<<<<<< HEAD
-  // Dynamically update sidebar width
-=======
   useEffect(() => {
     function updateEmailsPerPage() {
       setEmailsPerPage(Math.max(1, Math.floor(window.innerHeight / 35)));
@@ -90,8 +62,6 @@
       if (resizeTimeout) clearTimeout(resizeTimeout);
     };
   }, []);
-
->>>>>>> 571ecb0b
   const root = document.querySelector(":root");
   root.style.setProperty(
     "--sidebar-width",
@@ -164,13 +134,6 @@
     }
   };
 
-<<<<<<< HEAD
-  /**
-   * Sets the currently selected email.
-   * @param {Email} email - The email object to set as current.
-   */
-  const handleSetCurEmail = (email) => {
-=======
   const handleSetEmails = async (emails) => {
     dispatchClient({
       type: "emailAdd",
@@ -190,7 +153,6 @@
   };
 
   const handleSetCurEmail = async (email) => {
->>>>>>> 571ecb0b
     dispatchClient({
       type: "emailChange",
       email: email,
