import { useEffect, useReducer, useState } from "react";
import { Outlet, Route, Routes, useNavigate } from "react-router";
import fetchEmails, {
  handleNewEmails,
  setSummary,
} from "../../emails/emailHandler";
import "./client.css";
import Dashboard from "./dashboard/dashboard";
import Inbox from "./inbox/inbox";
import { clientReducer, userPreferencesReducer } from "./reducers";
import { Settings } from "./settings/settings";
import SideBar from "./sidebar/sidebar";
import Loading from "../login/Loading";
<<<<<<< HEAD
=======

>>>>>>> 5d843c38
function Client() {
  const navigate = useNavigate();
  const [emailsPerPage, setEmailsPerPage] = useState(
    Math.max(1, Math.floor(window.innerHeight / 35))
  );
  const [hasUnloadedEmails, setHasUnloadedEmails] = useState(true);
  const [client, dispatchClient] = useReducer(clientReducer, {
    expandedSideBar: false,
    emails: [],
    curEmail: {},
  });
  const [userPreferences, dispatchUserPreferences] = useReducer(
    userPreferencesReducer,
    { isChecked: true, emailFetchInterval: 120, theme: "light" }
  );

  /**
   * Sets up an interval to fetch new emails based on user preference.
   * @returns {void}
   */
  useEffect(() => {
    const clock = setInterval(async () => {
      try {
        const requestedEmails = await fetchEmails(0, true);
        const newEmails = handleNewEmails(client.emails, requestedEmails);
        if (newEmails.length > 0) handleAddEmails(newEmails, true);
      } catch (error) {
        console.error(`Loading Emails Error: ${error}`);
      }
    }, userPreferences.emailFetchInterval * 1000);
    return () => clearInterval(clock);
    // eslint-disable-next-line react-hooks/exhaustive-deps
  }, [userPreferences.emailFetchInterval]);

  useEffect(() => {
    function updateEmailsPerPage() {
      setEmailsPerPage(Math.max(1, Math.floor(window.innerHeight / 35)));
    }

    let resizeTimeout = null;
    function handleResize() {
      if (resizeTimeout) clearTimeout(resizeTimeout);
      resizeTimeout = setTimeout(updateEmailsPerPage, 50);
    }

    window.addEventListener("resize", handleResize);
    return () => {
      window.removeEventListener("resize", handleResize);
      if (resizeTimeout) clearTimeout(resizeTimeout);
    };
  }, []);
<<<<<<< HEAD
=======

>>>>>>> 5d843c38
  const root = document.querySelector(":root");
  root.style.setProperty(
    "--sidebar-width",
    `calc(${client.expandedSideBar ? "70px + 5vw" : "30px + 2vw"})`
  );

  /** Handles logo click to toggle sidebar expansion. */
  const handleLogoClick = () => {
    dispatchClient({
      type: "logoClick",
      state: client.expandedSideBar,
    });
  };

  /**
   * Handles navigation between client pages.
   * @param {string} pageName - The page route to navigate to.
   */
  const handlePageChange = (pageName) => {
    const toChange = import.meta.env.MODE === "test" ? "/client" : null;
    if (toChange) {
      navigate(pageName.replace(toChange, ""));
    } else {
      navigate(pageName);
    }
  };

  /** Toggles the summaries-in-inbox user preference. */
  const handleToggleSummariesInInbox = () => {
    dispatchUserPreferences({
      type: "isChecked",
      isChecked: userPreferences.isChecked,
    });
  };

  /**
   * Sets the email fetch interval user preference.
   * @param {number} interval - Interval in seconds.
   */
  const handleSetEmailFetchInterval = (interval) => {
    dispatchUserPreferences({
      type: "emailFetchInterval",
      emailFetchInterval: interval,
    });
  };

  /**
   * Sets the theme user preference.
   * @param {string} theme - Theme name ("light", "system", "dark").
   */
  const handleSetTheme = (theme) => {
    dispatchUserPreferences({
      type: "theme",
      theme: theme,
    });
  };
  const handleAddEmails = (emailsToAdd, addToFront = false) => {
    if (addToFront) {
      // add emails to the Front
      dispatchClient({
        type: "emailAdd",
        email: [...emailsToAdd, ...client.emails],
      });
    } else {
      // add emails to the back
      dispatchClient({
        type: "emailAdd",
        email: [...client.emails, ...emailsToAdd],
      });
    }
  };
<<<<<<< HEAD

  const handleSetEmails = async (emails) => {
    dispatchClient({
      type: "emailAdd",
      email: emails,
    });
  };

  // requests a page worth of emails and adds to the current email list,
  // returns whether more emails exist or not
  const requestMoreEmails = async () => {
    const newEmails = await fetchEmails(emailsPerPage, client.emails.length);
    if (newEmails.length > 0) {
      handleAddEmails(newEmails);
    } else {
      setHasUnloadedEmails(false);
    }
  };

  const handleSetCurEmail = async (email) => {
=======

  const handleSetEmails = (emails) => {
    dispatchClient({
      type: "emailAdd",
      email: emails,
    });
  };

  // requests a page worth of emails and adds to the current email list,
  // returns whether more emails exist or not
  const requestMoreEmails = async () => {
    console.log(
      `fetchEmails being called with ${emailsPerPage} & ${client.emails.length}`
    );
    const newEmails = await fetchEmails(emailsPerPage, client.emails.length);
    console.log(`newEmails.length = ${newEmails.length}`);
    if (newEmails.length > 0) {
      handleAddEmails(newEmails);
      console.log(`Length: ${newEmails.length}`);
    } else {
      setHasUnloadedEmails(false);
    }
  };

  const handleSetCurEmail = (email) => {
>>>>>>> 5d843c38
    dispatchClient({
      type: "emailChange",
      email: email,
    });
  };

  const handleRequestSummaries = async (emails) => {
<<<<<<< HEAD
    const ids = emails.map((email) => {
      return email.email_id;
    });
    const result = await setSummary(ids, client.emails);
    const settledEmails = await Promise.allSettled(result);
    const toSet = settledEmails
      .filter((r) => r.status === "fulfilled")
      .map((r) => r.value || r.result);
    dispatchClient({
      type: "emailAdd",
      email: toSet,
=======
    const allEmails = client.emails;
    const ids = emails.map((email) => {
      return email.email_id;
    });
    console.log("In handle request summaries");
    const result = await Promise.all(
      allEmails.map((email) => {
        let newEmail = email;
        if (ids.includes(email.email_id)) newEmail = setSummary(email);
        return newEmail;
      })
    );

    dispatchClient({
      type: "emailAdd",
      email: result,
>>>>>>> 5d843c38
    });
  };

  return (
    <>
      <Routes>
        <Route
          path="loading"
          element={
            <Loading
              emailsPerPage={emailsPerPage}
              setInitialEmails={handleSetEmails}
              setInitialEmail={handleSetCurEmail}
            />
          }
        />
        <Route
          path="*"
          element={
            <div className="client">
              <SideBar
                onLogoClick={handleLogoClick}
                expanded={client.expandedSideBar}
                handlePageChange={handlePageChange}
              />
              <Outlet />
            </div>
          }
        >
          <Route
            path="inbox"
            element={
              <Inbox
                displaySummaries={userPreferences.isChecked}
                emailList={client.emails}
                setCurEmail={handleSetCurEmail}
                curEmail={client.curEmail}
                requestMoreEmails={requestMoreEmails}
                requestSummaries={handleRequestSummaries}
                hasUnloadedEmails={hasUnloadedEmails}
                emailsPerPage={emailsPerPage}
              />
            }
          />
          <Route
            path="settings"
            element={
              <Settings
                isChecked={userPreferences.isChecked}
                handleToggleSummariesInInbox={handleToggleSummariesInInbox}
                emailFetchInterval={userPreferences.emailFetchInterval}
                handleSetEmailFetchInterval={handleSetEmailFetchInterval}
                theme={userPreferences.theme}
                handleSetTheme={handleSetTheme}
              />
            }
          />
          <Route
            path="home"
            element={
              <Dashboard
                emailList={client.emails}
                handlePageChange={handlePageChange}
                setCurEmail={handleSetCurEmail}
                requestMoreEmails={requestMoreEmails}
                emailsPerPage={emailsPerPage}
                requestSummaries={handleRequestSummaries}
                hasUnloadedEmails={hasUnloadedEmails}
              />
            }
          />
        </Route>
      </Routes>
    </>
  );
}

export default Client;<|MERGE_RESOLUTION|>--- conflicted
+++ resolved
@@ -11,10 +11,7 @@
 import { Settings } from "./settings/settings";
 import SideBar from "./sidebar/sidebar";
 import Loading from "../login/Loading";
-<<<<<<< HEAD
-=======
-
->>>>>>> 5d843c38
+
 function Client() {
   const navigate = useNavigate();
   const [emailsPerPage, setEmailsPerPage] = useState(
@@ -66,10 +63,6 @@
       if (resizeTimeout) clearTimeout(resizeTimeout);
     };
   }, []);
-<<<<<<< HEAD
-=======
-
->>>>>>> 5d843c38
   const root = document.querySelector(":root");
   root.style.setProperty(
     "--sidebar-width",
@@ -141,7 +134,6 @@
       });
     }
   };
-<<<<<<< HEAD
 
   const handleSetEmails = async (emails) => {
     dispatchClient({
@@ -162,33 +154,6 @@
   };
 
   const handleSetCurEmail = async (email) => {
-=======
-
-  const handleSetEmails = (emails) => {
-    dispatchClient({
-      type: "emailAdd",
-      email: emails,
-    });
-  };
-
-  // requests a page worth of emails and adds to the current email list,
-  // returns whether more emails exist or not
-  const requestMoreEmails = async () => {
-    console.log(
-      `fetchEmails being called with ${emailsPerPage} & ${client.emails.length}`
-    );
-    const newEmails = await fetchEmails(emailsPerPage, client.emails.length);
-    console.log(`newEmails.length = ${newEmails.length}`);
-    if (newEmails.length > 0) {
-      handleAddEmails(newEmails);
-      console.log(`Length: ${newEmails.length}`);
-    } else {
-      setHasUnloadedEmails(false);
-    }
-  };
-
-  const handleSetCurEmail = (email) => {
->>>>>>> 5d843c38
     dispatchClient({
       type: "emailChange",
       email: email,
@@ -196,7 +161,6 @@
   };
 
   const handleRequestSummaries = async (emails) => {
-<<<<<<< HEAD
     const ids = emails.map((email) => {
       return email.email_id;
     });
@@ -208,24 +172,6 @@
     dispatchClient({
       type: "emailAdd",
       email: toSet,
-=======
-    const allEmails = client.emails;
-    const ids = emails.map((email) => {
-      return email.email_id;
-    });
-    console.log("In handle request summaries");
-    const result = await Promise.all(
-      allEmails.map((email) => {
-        let newEmail = email;
-        if (ids.includes(email.email_id)) newEmail = setSummary(email);
-        return newEmail;
-      })
-    );
-
-    dispatchClient({
-      type: "emailAdd",
-      email: result,
->>>>>>> 5d843c38
     });
   };
 
