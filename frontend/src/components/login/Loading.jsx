import PropTypes from "prop-types";
import { useEffect } from "react";
import { useNavigate } from "react-router";
import fetchEmails, { getUserPreferences } from "../../emails/emailHandler";
import "./Loading.css";

const user_id = null; // Get user ID

<<<<<<< HEAD
=======
/**
 * A loading component that handles the OAuth callback and navigates to the home page.
 * It displays a loading spinner and text while the OAuth process is completed.
 */
>>>>>>> 5d843c38
export default function Loading({
  setInitialEmails,
  setInitialEmail,
  emailsPerPage,
}) {
  const navigate = useNavigate();
  useEffect(() => {
    // duplicate call
    async function getInitialData() {
      const initialEmails = await fetchEmails(emailsPerPage);
      if (user_id) getUserPreferences(user_id);
      if (initialEmails.length < 1) {
        localStorage.setItem("error_message", "Failed To Retrieve Emails");
        navigate("/error");
      } else {
        setInitialEmails(initialEmails);
        setInitialEmail(initialEmails[0]);
        navigate("/client/home");
      }
    }
    getInitialData();
  }, [navigate, setInitialEmails, setInitialEmail, emailsPerPage]);
  return (
    <div className="loading">
      <div className="loading-spinner" role="spinner"></div>
      <p className="loading-text">Loading...</p>
    </div>
  );
}

Loading.propTypes = {
  setInitialEmails: PropTypes.func,
  setInitialEmail: PropTypes.func,
  emailsPerPage: PropTypes.number,
};<|MERGE_RESOLUTION|>--- conflicted
+++ resolved
@@ -6,13 +6,10 @@
 
 const user_id = null; // Get user ID
 
-<<<<<<< HEAD
-=======
 /**
  * A loading component that handles the OAuth callback and navigates to the home page.
  * It displays a loading spinner and text while the OAuth process is completed.
  */
->>>>>>> 5d843c38
 export default function Loading({
   setInitialEmails,
   setInitialEmail,
