--- conflicted
+++ resolved
@@ -4,9 +4,12 @@
 import fetchEmails, { getUserPreferences } from "../../emails/emailHandler";
 import "./Loading.css";
 
-<<<<<<< HEAD
 const user_id = null; // Get user ID
 
+/**
+ * A loading component that handles the OAuth callback and navigates to the home page.
+ * It displays a loading spinner and text while the OAuth process is completed.
+ */
 export default function Loading({
   setInitialEmails,
   setInitialEmail,
@@ -20,25 +23,6 @@
       if (user_id) getUserPreferences(user_id);
       if (initialEmails.length < 1) {
         localStorage.setItem("error_message", "Failed To Retrieve Emails");
-=======
-/**
- * A loading component that handles the OAuth callback and navigates to the home page.
- * It displays a loading spinner and text while the OAuth process is completed.
- */
-export default function Loading() {
-  const navigate = useNavigate();
-  useEffect(() => {
-    const completeOAuth = async () => {
-      try {
-        /* calls Oauth and updates the loading state */
-        await handleOAuthCallback();
-
-        navigate("/client/home#newEmails");
-        /* Link to /client & mention new emails */
-      } catch (error) {
-        console.error("OAuth callback failed:", error);
-        /* Optionally navigate to an error page */
->>>>>>> a506d932
         navigate("/error");
       } else {
         setInitialEmails(initialEmails);
