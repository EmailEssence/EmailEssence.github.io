--- conflicted
+++ resolved
@@ -1,7 +1,4 @@
-<<<<<<< HEAD
 import { baseUrl } from "../emails/emailHandler";
-=======
-import { baseUrl, retrieveUserData } from "../emails/emailHandler";
 
 /**
  * Initiates the OAuth authentication flow by redirecting to the backend login endpoint.
@@ -9,7 +6,6 @@
  * @async
  * @returns {void}
  */
->>>>>>> a506d932
 export const authenticate = async () => {
   // Check for auth hash and render OAuthCallback if present
   const redirect_uri = `${window.location.origin}/loading`;
@@ -47,26 +43,7 @@
     }
     return true;
   }
-<<<<<<< HEAD
   return false;
-=======
-};
-
-/**
- * Stores the authentication token and retrieves user data.
- * Navigates to the error page if authentication fails.
- * @async
- * @param {string} token - The authentication token.
- * @returns {Promise<void>}
- */
-export const handleAuthenticate = async (token) => {
-  try {
-    localStorage.setItem("auth_token", token);
-    await retrieveUserData();
-  } catch (error) {
-    handleAuthError(error);
-  }
->>>>>>> a506d932
 };
 
 
