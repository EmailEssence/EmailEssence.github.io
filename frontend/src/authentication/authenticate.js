--- conflicted
+++ resolved
@@ -1,6 +1,4 @@
 import { baseUrl } from "../emails/emailHandler";
-<<<<<<< HEAD
-=======
 
 /**
  * Initiates the OAuth authentication flow by redirecting to the backend login endpoint.
@@ -8,7 +6,6 @@
  * @async
  * @returns {void}
  */
->>>>>>> 5d843c38
 export const authenticate = async () => {
   // Check for auth hash and render OAuthCallback if present
   const redirect_uri = `${window.location.origin}/loading`;
@@ -49,7 +46,6 @@
   return false;
 };
 
-
 /**
  * Handles authentication errors by logging out, storing the error message,
  * and redirecting to the error page.
