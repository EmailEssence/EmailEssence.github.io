<<<<<<< HEAD
import { baseUrl, retrieveUserData } from "../emails/emailHandler";

/**
 * Initiates the OAuth authentication flow by redirecting to the backend login endpoint.
 * Sets the redirect URI to the /loading route.
 * @async
 * @returns {void}
 */
=======
import { baseUrl } from "../emails/emailHandler";
>>>>>>> 571ecb0b
export const authenticate = async () => {
  // Check for auth hash and render OAuthCallback if present
  const redirect_uri = `${window.location.origin}/loading`;
  window.location.href = `${baseUrl}/auth/login?redirect_uri=${redirect_uri}`;
};

/**
 * Handles the OAuth callback after authentication.
 * Parses the auth state from the URL hash, verifies authentication, and stores the token.
 * Navigates to the error page if authentication fails.
 * @async
 * @returns {Promise<void>}
 */
export const handleOAuthCallback = async () => {
  const hash = window.location.hash;
  if (hash && hash.startsWith("#auth=")) {
    try {
      const encodedState = hash.substring(6);
      const authState = JSON.parse(decodeURIComponent(encodedState));

      if (authState.authenticated && authState.token) {
        const isAuthenticated = checkAuthStatus(authState.token);
        if (isAuthenticated) {
          localStorage.setItem("auth_token", authState.token);
        } else {
          handleAuthError("Unable to authenticate");
          return false;
        }
      }
    } catch (error) {
      window.location.hash = "";
      console.error("Error parsing auth state:", error);
      handleAuthError(error);
      return false;
    }
    return true;
  }
<<<<<<< HEAD
};

/**
 * Stores the authentication token and retrieves user data.
 * Navigates to the error page if authentication fails.
 * @async
 * @param {string} token - The authentication token.
 * @returns {Promise<void>}
 */
export const handleAuthenticate = async (token) => {
  try {
    localStorage.setItem("auth_token", token);
    await retrieveUserData();
  } catch (error) {
    handleAuthError(error);
  }
=======
  return false;
>>>>>>> 571ecb0b
};


/**
 * Handles authentication errors by logging out, storing the error message,
 * and redirecting to the error page.
 * @async
 * @param {Error|string} error - The error object or message.
 * @returns {Promise<void>}
 */
const handleAuthError = async (error) => {
  console.error("Auth flow error:", error);
  localStorage.removeItem("auth_token");
  localStorage.setItem("error_message", error.message); // Store error message in local storage
  window.location.href = "/error"; // go to error page
};

/**
 * Checks the authentication status of the provided token by querying the backend.
 * @async
 * @param {string} token - The authentication token.
 * @returns {Promise<boolean>} True if authenticated, false otherwise.
 */
export const checkAuthStatus = async (token) => {
  const option = {
    method: "GET",
    headers: {
      Authorization: `Bearer ${token}`,
      "Content-Type": "application/json",
    },
  };
  const req = new Request(`${baseUrl}/auth/status`, option);
  const statusResponse = await fetch(req);
  const statusData = await statusResponse.json();
  return statusData.is_authenticated;
};<|MERGE_RESOLUTION|>--- conflicted
+++ resolved
@@ -1,15 +1,4 @@
-<<<<<<< HEAD
-import { baseUrl, retrieveUserData } from "../emails/emailHandler";
-
-/**
- * Initiates the OAuth authentication flow by redirecting to the backend login endpoint.
- * Sets the redirect URI to the /loading route.
- * @async
- * @returns {void}
- */
-=======
 import { baseUrl } from "../emails/emailHandler";
->>>>>>> 571ecb0b
 export const authenticate = async () => {
   // Check for auth hash and render OAuthCallback if present
   const redirect_uri = `${window.location.origin}/loading`;
@@ -47,26 +36,7 @@
     }
     return true;
   }
-<<<<<<< HEAD
-};
-
-/**
- * Stores the authentication token and retrieves user data.
- * Navigates to the error page if authentication fails.
- * @async
- * @param {string} token - The authentication token.
- * @returns {Promise<void>}
- */
-export const handleAuthenticate = async (token) => {
-  try {
-    localStorage.setItem("auth_token", token);
-    await retrieveUserData();
-  } catch (error) {
-    handleAuthError(error);
-  }
-=======
   return false;
->>>>>>> 571ecb0b
 };
 
 
