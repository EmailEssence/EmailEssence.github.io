--- conflicted
+++ resolved
@@ -1,129 +1,79 @@
-import { render, screen } from '@testing-library/react';
-import React from 'react';
-import { describe, expect, test } from 'vitest';
-import { EmailFetchInterval, Settings, SummariesInInbox, Theme } from '../components/settings/settings';
+import { render, screen } from "@testing-library/react";
+import React from "react";
+import { describe, expect, test } from "vitest";
+import {
+  EmailFetchInterval,
+  Settings,
+  SummariesInInbox,
+  Theme,
+} from "../components/settings/settings";
 
 // Unit Tests: Test individual functions, components, and utilities.
 // Integration Tests: Test component interactions(e.g., props, state changes).
 // End - to - End Tests: Ensure the app works as expected across user flows.
 
-describe('Settings Components', () => {
+describe("Settings Components", () => {
+  // Rendering Tests
+  test("renders the Settings component", () => {
+    render(<Settings />);
+    expect(screen.getByText("Settings")).toBeInTheDocument();
+  });
 
-    // Rendering Tests
-    test('renders the Settings component', () => {
-        render(<Settings />);
-        expect(screen.getByText('Settings')).toBeInTheDocument();
-    });
+  test("renders the SummariesInInbox component", () => {
+    render(<SummariesInInbox />);
+    expect(screen.getByText("Summaries in Inbox")).toBeInTheDocument();
+  });
 
-    test('renders the SummariesInInbox component', () => {
-        render(<SummariesInInbox />);
-        expect(screen.getByText('Summaries in Inbox')).toBeInTheDocument();
-    });
+  test("renders the EmailFetchInterval component", () => {
+    render(<EmailFetchInterval />);
+    expect(screen.getByText("Email Fetch Interval")).toBeInTheDocument();
+  });
 
-    test('renders the EmailFetchInterval component', () => {
-        render(<EmailFetchInterval />);
-        expect(screen.getByText('Email Fetch Interval')).toBeInTheDocument();
-    });
+  test("renders the Theme component", () => {
+    render(<Theme />);
+    expect(screen.getByText("Theme")).toBeInTheDocument();
+  });
 
-    test('renders the Theme component', () => {
-        render(<Theme />);
-        expect(screen.getByText('Theme')).toBeInTheDocument();
-    });
+  test("renders all theme buttons", () => {
+    render(<Theme />);
+    expect(screen.getByText("Light")).toBeInTheDocument();
+    expect(screen.getByText("System")).toBeInTheDocument();
+    expect(screen.getByText("Dark")).toBeInTheDocument();
+  });
 
-<<<<<<< HEAD
-    test('renders all theme buttons', () => {
-        render(<Theme />);
-        expect(screen.getByText('Light')).toBeInTheDocument();
-        expect(screen.getByText('System')).toBeInTheDocument();
-        expect(screen.getByText('Dark')).toBeInTheDocument();
-    });
+  // Event Handling Tests
+  test("clicking a theme button updates the theme", () => {
+    const mockSetTheme = vi.fn();
+    const { rerender } = render(
+      <Theme theme="light" onSetTheme={mockSetTheme} />
+    );
 
-    // Event Handling Tests
-    test('clicking a theme button updates the theme', () => {
-        const mockSetTheme = vi.fn();
-        const { rerender } = render(<Theme theme="light" onSetTheme={mockSetTheme} />);
+    const lightButton = screen.getByText("Light");
+    const systemButton = screen.getByText("System");
+    const darkButton = screen.getByText("Dark");
 
-        const lightButton = screen.getByText('Light');
-        const systemButton = screen.getByText('System');
-        const darkButton = screen.getByText('Dark');
+    // Click the Light button
+    fireEvent.click(lightButton);
+    expect(mockSetTheme).toHaveBeenCalledWith("light");
+    rerender(<Theme theme="light" onSetTheme={mockSetTheme} />);
+    expect(lightButton).toHaveClass("selected");
+    expect(systemButton).not.toHaveClass("selected");
+    expect(darkButton).not.toHaveClass("selected");
 
-        // Click the Light button
-        fireEvent.click(lightButton);
-        expect(mockSetTheme).toHaveBeenCalledWith('light');
-        rerender(<Theme theme="light" onSetTheme={mockSetTheme} />);
-        expect(lightButton).toHaveClass('selected');
-        expect(systemButton).not.toHaveClass('selected');
-        expect(darkButton).not.toHaveClass('selected');
+    // Click the System button
+    fireEvent.click(systemButton);
+    expect(mockSetTheme).toHaveBeenCalledWith("system");
+    rerender(<Theme theme="system" onSetTheme={mockSetTheme} />);
+    expect(systemButton).toHaveClass("selected");
+    expect(lightButton).not.toHaveClass("selected");
+    expect(darkButton).not.toHaveClass("selected");
 
-        // Click the System button
-        fireEvent.click(systemButton);
-        expect(mockSetTheme).toHaveBeenCalledWith('system');
-        rerender(<Theme theme="system" onSetTheme={mockSetTheme} />);
-        expect(systemButton).toHaveClass('selected');
-        expect(lightButton).not.toHaveClass('selected');
-        expect(darkButton).not.toHaveClass('selected');
-
-        // Click the Dark button
-        fireEvent.click(darkButton);
-        expect(mockSetTheme).toHaveBeenCalledWith('dark');
-        rerender(<Theme theme="dark" onSetTheme={mockSetTheme} />);
-        expect(darkButton).toHaveClass('selected');
-        expect(lightButton).not.toHaveClass('selected');
-        expect(systemButton).not.toHaveClass('selected');
-    });
-=======
-    // test('renders all theme buttons', () => {
-    //     render(<Theme />);
-    //     expect(screen.getByText('light')).toBeInTheDocument();
-    //     expect(screen.getByText('system')).toBeInTheDocument();
-    //     expect(screen.getByText('dark')).toBeInTheDocument();
-    // });
-
-    // Event Handling Tests
-//     test("Summaries in Inbox Toggle Switch", () => {
-//         const handleToggle = vi.fn();
-//         render(<SummariesInInbox onClicked={handleToggle} />);
-//         fireEvent.click(screen.getByRole('checkbox'));
-//         expect(handleToggle).toHaveBeenCalledTimes(1);
-//     });
-
-//     test("Email Fetch Interval Slider", () => {  // Test the slider input event for value at 300
-//         render(<EmailFetchInterval />);
-//         const slider = screen.getByRole('slider');
-//         fireEvent.input(slider, { target: { value: 300 } });
-//         expect(screen.getByText('300')).toBeInTheDocument();
-//     });
-
-//     test("Email Fetch Interval Slider", () => {  // Test the slider input event for value at 0
-//         render(<EmailFetchInterval />);
-//         const slider = screen.getByRole('slider');
-//         fireEvent.input(slider, { target: { value: 0 } });
-//         expect(screen.getByText('0')).toBeInTheDocument();
-//     });
-
-//     test('clicking a theme button updates the theme', () => {
-//         render(<Theme />);
-//         const lightButton = screen.getByText('Light');
-//         const systemButton = screen.getByText('System');
-//         const darkButton = screen.getByText('Dark');
-
-//         // Click the Light button
-//         fireEvent.click(lightButton);
-//         expect(lightButton).toHaveClass('selected');
-//         expect(systemButton).not.toHaveClass('selected');
-//         expect(darkButton).not.toHaveClass('selected');
-
-//         // Click the System button
-//         fireEvent.click(systemButton);
-//         expect(systemButton).toHaveClass('selected');
-//         expect(lightButton).not.toHaveClass('selected');
-//         expect(darkButton).not.toHaveClass('selected');
-
-//         // Click the Dark button
-//         fireEvent.click(darkButton);
-//         expect(darkButton).toHaveClass('selected');
-//         expect(lightButton).not.toHaveClass('selected');
-//         expect(systemButton).not.toHaveClass('selected');
-//     });
->>>>>>> 4b9f8401
-});
+    // Click the Dark button
+    fireEvent.click(darkButton);
+    expect(mockSetTheme).toHaveBeenCalledWith("dark");
+    rerender(<Theme theme="dark" onSetTheme={mockSetTheme} />);
+    expect(darkButton).toHaveClass("selected");
+    expect(lightButton).not.toHaveClass("selected");
+    expect(systemButton).not.toHaveClass("selected");
+  });
+});